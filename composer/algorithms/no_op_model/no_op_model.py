--- conflicted
+++ resolved
@@ -27,14 +27,9 @@
 
 
 class NoOpModelClass(ComposerModel):
-<<<<<<< HEAD
-    """Dummy model used for testing. The :class:`.NoOpModel` algorithm 
-    uses this to replace a :class:`~composer.models.base.ComposerModel`. 
-=======
     """Dummy model used for performance measurements.
 
     The :class:`.NoOpModel` algorithm uses this class to replace a :class:`torch.nn.Module`.
->>>>>>> bc0835b1
 
     Args:
         original_model (torch.nn.Module): Model to replace.
@@ -71,16 +66,11 @@
 
 
 class NoOpModel(Algorithm):
-<<<<<<< HEAD
-    """Runs on :attr:`~composer.core.event.Event.INIT` and 
-    replaces the model with a dummy model of type NoOpModelClass."""
-=======
     """Runs on :attr:`Event.INIT` and replaces the model with a dummy :class:`.NoOpModelClass` instance."""
 
     def __init__(self):
         # No arguments
         pass
->>>>>>> bc0835b1
 
     def match(self, event: Event, state: State) -> bool:
         return event == Event.INIT
