# Copyright 2022 MosaicML Composer authors
# SPDX-License-Identifier: Apache-2.0

"""Core AugMix classes and functions."""

import functools
import textwrap
import weakref
from typing import List, TypeVar

import numpy as np
import torch
import torch.utils.data
from PIL import Image
from PIL.Image import Image as PillowImage
from torchvision.datasets import VisionDataset

from composer.algorithms.utils import augmentation_sets
from composer.algorithms.utils.augmentation_common import map_pillow_function
from composer.core import Algorithm, Event, State
from composer.datasets.utils import add_vision_dataset_transform
from composer.loggers import Logger

__all__ = ['AugMix', 'AugmentAndMixTransform', 'augmix_image']

ImgT = TypeVar('ImgT', torch.Tensor, PillowImage)


def augmix_image(img: ImgT,
                 severity: int = 3,
                 depth: int = -1,
                 width: int = 3,
                 alpha: float = 1.0,
<<<<<<< HEAD
                 augmentation_set: List = augmentation_sets["all"]) -> ImgT:
    """Applies AugMix (`Hendrycks et al, 2020 <http://arxiv.org/abs/1912.02781>`_) data
    augmentation to a single image or batch of images. See
    :class:`.AugMix` and the :doc:`Method Card </method_cards/augmix>` for details. 
    This function only acts on a single image (or batch) per call and is unlikely to 
    be used in a training loop. Use :class:`.AugmentAndMixTransform` to use :class:`.AugMix`
    as part of a :class:`torchvision.datasets.VisionDataset`\\'s ``transform``.
=======
                 augmentation_set: List = augmentation_sets['all']) -> ImgT:
    r"""Applies the AugMix (`Hendrycks et al, 2020 <http://arxiv.org/abs/1912.02781>`_) data augmentation.

    This function works on a single image or batch of images. See :class:`.AugMix` and
    the :doc:`Method Card </method_cards/augmix>` for details. This function only acts on a
    single image (or batch) per call and is unlikely to be used in a training loop.
    Use :class:`~composer.algorithms.augmix.augmix.AugmentAndMixTransform` to use AugMix as
    part of a :class:`torchvision.datasets.VisionDataset`\'s ``transform``.
>>>>>>> bc0835b1

    Example:
        .. testcode::

            import composer.functional as cf

            from composer.algorithms.utils import augmentation_sets

            augmixed_image = cf.augmix_image(
                img=image,
                severity=3,
                width=3,
                depth=-1,
                alpha=1.0,
                augmentation_set=augmentation_sets["all"]
            )

    Args:
        img (PIL.Image.Image | torch.Tensor): Image or batch of images to be AugMix'd.
        severity (int, optional): See :class:`.AugMix`.
        depth (int, optional): See :class:`.AugMix`.
        width (int, optional): See :class:`.AugMix`.
        alpha (float, optional): See :class:`.AugMix`.
        augmentation_set (str, optional): See
            :class:`.AugMix`.

    Returns:
         PIL.Image: AugMix'd image.
    """

    def _augmix_pil_image(img_pil: PillowImage, severity: int, depth: int, width: int, alpha: float,
                          augmentation_set: List) -> PillowImage:
        chain_weights = np.random.dirichlet([alpha] * width).astype(np.float32)
        mixing_weight = np.float32(np.random.beta(alpha, alpha))
        augmented_combination = np.zeros_like(img_pil, dtype=np.float32)

        # Iterate over image chains
        for chain_i in range(width):
            augmented_image = img_pil.copy()
            # Determine depth of current augmentation chain
            if depth > 0:
                d = depth
            else:
                d = np.random.randint(1, 4)
            # Iterate through chain depth
            for _ in range(d):
                aug = np.random.choice(augmentation_set)
                augmented_image = aug(augmented_image, severity)
            augmented_combination += chain_weights[chain_i] * np.asarray(augmented_image)
        mixed = (1 - mixing_weight) * np.asarray(img_pil) + mixing_weight * augmented_combination
        mixed = Image.fromarray(np.uint8(mixed))
        return mixed

    f_pil = functools.partial(_augmix_pil_image,
                              severity=severity,
                              depth=depth,
                              width=width,
                              alpha=alpha,
                              augmentation_set=augmentation_set)
    return map_pillow_function(f_pil, img)


class AugmentAndMixTransform(torch.nn.Module):
    """Wrapper module for :func:`.augmix_image` that can
    be passed to :class:`torchvision.transforms.Compose`. See
    :class:`.AugMix` and the :doc:`Method Card
    </method_cards/augmix>` for details.

    Example:
        .. testcode::

            import torchvision.transforms as transforms

            from composer.algorithms.augmix import AugmentAndMixTransform

            augmix_transform = AugmentAndMixTransform(
                severity=3,
                width=3,
                depth=-1,
                alpha=1.0,
                augmentation_set="all"
            )
            composed = transforms.Compose([
                augmix_transform,
                transforms.RandomHorizontalFlip()
            ])
            transformed_image = composed(image)

    Args:
        severity (int, optional): See :class:`.AugMix`.
        depth (int, optional): See :class:`.AugMix`.
        width (int, optional): See :class:`.AugMix`.
        alpha (float, optional): See :class:`.AugMix`.
        augmentation_set (str, optional): See
            :class:`.AugMix`.
    """

    def __init__(self,
                 severity: int = 3,
                 depth: int = -1,
                 width: int = 3,
                 alpha: float = 1.0,
                 augmentation_set: str = 'all'):
        super().__init__()
        if severity < 0 or severity > 10:
            raise ValueError('AugMix severity value must satisfy 0 ≤ severity ≤ 10')
        if width < 1:
            raise ValueError('AugMix width must be ≥ 1')
        if augmentation_set not in augmentation_sets.keys():
            raise KeyError(f'AugMix augmentation_set is not one of {augmentation_sets.keys()}')
        self.severity = severity
        self.depth = depth
        self.width = width
        self.alpha = alpha
        self.augmentation_set = augmentation_sets[augmentation_set]

    def forward(self, img: PillowImage) -> PillowImage:

        return augmix_image(img=img,
                            severity=self.severity,
                            depth=self.depth,
                            width=self.width,
                            alpha=self.alpha,
                            augmentation_set=self.augmentation_set)


class AugMix(Algorithm):
    r"""The AugMix data augmentation technique.

    AugMix (`Hendrycks et al, 2020 <http://arxiv.org/abs/1912.02781>`_) creates ``width`` sequences of ``depth``
    image augmentations, applies each sequence with random intensity, and returns a convex combination of the ``width``
    augmented images and the original image.  The coefficients for mixing the augmented images are drawn from a uniform
    ``Dirichlet(alpha, alpha, ...)`` distribution. The coefficient for mixing the combined augmented image and the
    original image is drawn from a ``Beta(alpha, alpha)`` distribution, using the same ``alpha``.

    This algorithm runs on on :attr:`~composer.core.event.Event.FIT_START` to insert a dataset transformation.
    It is a no-op if this algorithm already applied itself on the :attr:`State.train_dataloader.dataset`.

    See the :doc:`Method Card </method_cards/augmix>` for more details.

    Example:
        .. testcode::

            from composer.algorithms import AugMix
            from composer.trainer import Trainer

            augmix_algorithm = AugMix(
                severity=3,
                width=3,
                depth=-1,
                alpha=1.0,
                augmentation_set="all"
            )
            trainer = Trainer(
                model=model,
                train_dataloader=train_dataloader,
                eval_dataloader=eval_dataloader,
                max_duration="1ep",
                algorithms=[augmix_algorithm],
                optimizers=[optimizer]
            )

    Args:
        severity (int, optional): Severity of augmentations; ranges from 0
            (no augmentation) to 10 (most severe). Default: ``3``.
        depth (int, optional): Number of augmentations per sequence. -1 enables stochastic
            depth sampled uniformly from ``[1, 3]``. Default: ``-1``.
        width (int, optional): Number of augmentation sequences. Default: ``3``.
        alpha (float, optional): Pseudocount for Beta and Dirichlet distributions. Must be
            > 0.  Higher values yield mixing coefficients closer to uniform weighting. As
            the value approaches 0, the mixing coefficients approach using only one
            version of each image. Default: ``1.0``.
        augmentation_set (str, optional): Must be one of the following options as also described
            in :attr:`~composer.algorithms.utils.augmentation_primitives.augmentation_sets`:

            * ``"all"``
                Uses all augmentations from the paper.
            * ``"safe"``
                Like ``"all"``, but excludes transforms that are part of
                the ImageNet-C/CIFAR10-C test sets.
            * ``"original"``
                Like ``"all"``, but some of the implementations
                are identical to the original Github repository, which contains
                implementation specificities for the augmentations
                ``"color"``, ``"contrast"``, ``"sharpness"``, and ``"brightness"``. The
                original implementations have an intensity sampling scheme that samples a
                value bounded by 0.118 at a minimum, and a maximum value of
                :math:`intensity \times 0.18 + .1`, which ranges from 0.28 (intensity = 1)
                to 1.9 (intensity 10). These augmentations have different effects
                depending on whether they are < 0 or > 0 (or < 1 or > 1).
                ``"all"`` uses implementations of ``"color"``, ``"contrast"``,
                ``"sharpness"``, and ``"brightness"`` that account for diverging effects around 0
                (or 1).

            Default: ``"all"``.
    """

    # TODO document each value of augmentation_set in more detail; i.e.,
    # which augmentations are actually used

    def __init__(self,
                 severity: int = 3,
                 depth: int = -1,
                 width: int = 3,
                 alpha: float = 1.0,
                 augmentation_set: str = 'all'):
        if severity < 0 or severity > 10:
            raise ValueError('AugMix severity value must satisfy 0 ≤ severity ≤ 10')
        if width < 1:
            raise ValueError('AugMix width must be ≥ 1')
        if augmentation_set not in augmentation_sets.keys():
            raise KeyError(f'AugMix augmentation_set is not one of {augmentation_sets.keys()}')
        self.severity = severity
        self.depth = depth
        self.width = width
        self.alpha = alpha
        self.augmentation_set = augmentation_set
        self._transformed_datasets = weakref.WeakSet()

    def match(self, event: Event, state: State) -> bool:
        if event != Event.FIT_START:
            return False
        assert state.dataloader is not None, 'dataloader should be defined on fit start'
        if not isinstance(state.dataloader, torch.utils.data.DataLoader):
            raise TypeError(f'{type(self).__name__} requires a PyTorch dataloader.')
        return state.dataloader.dataset not in self._transformed_datasets

    def apply(self, event: Event, state: State, logger: Logger) -> None:
        am = AugmentAndMixTransform(severity=self.severity,
                                    depth=self.depth,
                                    width=self.width,
                                    alpha=self.alpha,
                                    augmentation_set=self.augmentation_set)
        assert isinstance(state.dataloader, torch.utils.data.DataLoader), 'dataloader type checked on match()'
        dataset = state.dataloader.dataset
        if not isinstance(dataset, VisionDataset):
            raise TypeError(
                textwrap.dedent(f"""\
                To use {type(self).__name__}, the dataset must be a
                {VisionDataset.__qualname__}, not {type(dataset).__name__}"""))
        add_vision_dataset_transform(dataset, am, is_tensor_transform=False)
        self._transformed_datasets.add(dataset)<|MERGE_RESOLUTION|>--- conflicted
+++ resolved
@@ -31,15 +31,6 @@
                  depth: int = -1,
                  width: int = 3,
                  alpha: float = 1.0,
-<<<<<<< HEAD
-                 augmentation_set: List = augmentation_sets["all"]) -> ImgT:
-    """Applies AugMix (`Hendrycks et al, 2020 <http://arxiv.org/abs/1912.02781>`_) data
-    augmentation to a single image or batch of images. See
-    :class:`.AugMix` and the :doc:`Method Card </method_cards/augmix>` for details. 
-    This function only acts on a single image (or batch) per call and is unlikely to 
-    be used in a training loop. Use :class:`.AugmentAndMixTransform` to use :class:`.AugMix`
-    as part of a :class:`torchvision.datasets.VisionDataset`\\'s ``transform``.
-=======
                  augmentation_set: List = augmentation_sets['all']) -> ImgT:
     r"""Applies the AugMix (`Hendrycks et al, 2020 <http://arxiv.org/abs/1912.02781>`_) data augmentation.
 
@@ -48,7 +39,6 @@
     single image (or batch) per call and is unlikely to be used in a training loop.
     Use :class:`~composer.algorithms.augmix.augmix.AugmentAndMixTransform` to use AugMix as
     part of a :class:`torchvision.datasets.VisionDataset`\'s ``transform``.
->>>>>>> bc0835b1
 
     Example:
         .. testcode::
