--- conflicted
+++ resolved
@@ -26,12 +26,7 @@
 
 
 class SWA(Algorithm):
-<<<<<<< HEAD
-    """Apply Stochastic Weight Averaging 
-    (`Izmailov et al, 2018 <https://arxiv.org/abs/1803.05407>`_)
-=======
-    """Applies Stochastic Weight Averaging (`Izmailov et al, 2018 <https://arxiv.org/abs/1803.05407>`_)
->>>>>>> 77705bdc
+    """Applies Stochastic Weight Averaging (`Izmailov et al, 2018 <https://arxiv.org/abs/1803.05407>`_).
 
     Stochastic Weight Averaging (SWA) averages model weights sampled at
     different times near the end of training. This leads to better
@@ -49,7 +44,7 @@
        cause slow training if the model weights are large.
 
     Uses PyTorch's `torch.optim.swa_util
-    <https://pytorch.org/docs/stable/optim.html#stochastic-weight-averaging>`_ 
+    <https://pytorch.org/docs/stable/optim.html#stochastic-weight-averaging>`_
     under the hood.
 
     See the :doc:`Method Card </method_cards/swa>` for more details.
