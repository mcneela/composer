# Copyright 2022 MosaicML Composer authors
# SPDX-License-Identifier: Apache-2.0

"""Core RandAugment code."""

import functools
import textwrap
import weakref
from typing import List, TypeVar

import numpy as np
import torch
import torch.utils.data
from PIL.Image import Image as PillowImage
from torchvision.datasets import VisionDataset

from composer.algorithms.utils import augmentation_sets
from composer.algorithms.utils.augmentation_common import map_pillow_function
from composer.core import Algorithm, Event, State
from composer.datasets.utils import add_vision_dataset_transform
from composer.loggers import Logger

__all__ = ['RandAugment', "RandAugmentTransform", 'randaugment_image']

ImgT = TypeVar("ImgT", torch.Tensor, PillowImage)


def randaugment_image(img: ImgT,
                      severity: int = 9,
                      depth: int = 2,
                      augmentation_set: List = augmentation_sets["all"]) -> ImgT:
    """Randomly applies a sequence of image data augmentations
    (`Cubuk et al, 2019 <https://arxiv.org/abs/1909.13719>`_) to an image or batch of
    images. See :class:`.RandAugment` or the :doc:`Method Card </method_cards/randaugment>` 
    for details. This function only acts on a single image (or batch of images) per call and
    is unlikely to be used in a training loop. Use :class:`.RandAugmentTransform` to use 
    :class:`.RandAugment` as part of a :class:`torchvision.datasets.VisionDataset` ``transform``.

    Example:
        .. testcode::

            import composer.functional as cf

            from composer.algorithms.utils import augmentation_sets

            randaugmented_image = cf.randaugment_image(
                img=image,
                severity=9,
                depth=2,
                augmentation_set=augmentation_sets["all"]
            )

    Args:
<<<<<<< HEAD
        img (:class:`PIL.Image.Image` or :class:`torch.Tensor`): Image or batch of images to be RandAugmented.
=======
        img (PIL.Image.Image | torch.Tensor): Image or batch of images to be RandAugmented.
>>>>>>> b95df214
        severity (int, optional): See :class:`.RandAugment`.
        depth (int, optional): See :class:`.RandAugment`.
        augmentation_set (str, optional): See :class:`.RandAugment`.

    Returns:
        PIL.Image: RandAugmented image.
    """

    def _randaugment_pil_image(img: PillowImage, severity: int, depth: int, augmentation_set: List) -> PillowImage:
        # Iterate over augmentations
        for _ in range(depth):
            aug = np.random.choice(augmentation_set)
            img = aug(img, severity)
        return img

    f_pil = functools.partial(_randaugment_pil_image, severity=severity, depth=depth, augmentation_set=augmentation_set)
    return map_pillow_function(f_pil, img)


class RandAugmentTransform(torch.nn.Module):
    """Wraps :func:`.randaugment_image` in a ``torchvision``-compatible transform. See
    :class:`.RandAugment` or the :doc:`Method Card </method_cards/randaugment>` for more details.

    Example:
        .. testcode::

            import torchvision.transforms as transforms
            from composer.algorithms.randaugment import RandAugmentTransform

            randaugment_transform = RandAugmentTransform(
                severity=9,
                depth=2,
                augmentation_set="all"
            )
            composed = transforms.Compose([
                randaugment_transform,
                transforms.RandomHorizontalFlip()
            ])
            transformed_image = composed(image)

    Args:
        severity (int, optional): See :class:`.RandAugment`.
        depth (int, optional): See :class:`.RandAugment`.
        augmentation_set (str, optional): See
            :class:`.RandAugment`.
    """

    def __init__(self, severity: int = 9, depth: int = 2, augmentation_set: str = "all"):
        super().__init__()
        if severity < 0 or severity > 10:
            raise ValueError("RandAugment severity value must satisfy 0 ≤ severity ≤ 10")
        if depth < 0:
            raise ValueError("RandAugment depth value must be ≥ 0")
        if augmentation_set not in augmentation_sets.keys():
            raise KeyError(f"RandAugment augmentation_set is not one of {augmentation_sets.keys()}")
        self.severity = severity
        self.depth = depth
        self.augmentation_set = augmentation_sets[augmentation_set]

    def forward(self, img: ImgT) -> ImgT:
        return randaugment_image(img=img,
                                 severity=self.severity,
                                 depth=self.depth,
                                 augmentation_set=self.augmentation_set)


class RandAugment(Algorithm):
    """Randomly applies a sequence of image data augmentations 
    (`Cubuk et al, 2019 <https://arxiv.org/abs/1909.13719>`_) to an image.

    This algorithm runs on on :attr:`~composer.core.event.Event.INIT` to insert a dataset
    transformation. It is a no-op if this algorithm already applied itself on the
    :attr:`.State.train_dataloader.dataset`.

    See the :doc:`Method Card </method_cards/randaugment>` for more details.

    Example:
        .. testcode::

            from composer.algorithms import RandAugment
            from composer.trainer import Trainer

            randaugment_algorithm = RandAugment(
                severity=9,
                depth=2,
                augmentation_set="all"
            )
            trainer = Trainer(
                model=model,
                train_dataloader=train_dataloader,
                eval_dataloader=eval_dataloader,
                max_duration="1ep",
                algorithms=[randaugment_algorithm],
                optimizers=[optimizer]
            )

    Args:
        severity (int, optional): Severity of augmentation operators (between 1 to 10). M
            in the original paper. Default: ``9``.
        depth (int, optional): Depth of augmentation chain. N in the original paper
            Default: ``2``.
        augmentation_set (str, optional): Must be one of the following options
            as also described in :attr:`.augmentation_primitives.augmentation_sets`:

            * ``"all"``
                Uses all augmentations from the paper.
            * ``"safe"``
                Like ``"all"``, but excludes transforms that are part of
                the ImageNet-C/CIFAR10-C test sets
            * ``"original"``
                Like ``"all"``, but some of the implementations
                are identical to the original Github repository, which contains
                implementation specificities for the augmentations
                ``"color"``, ``"contrast"``, ``"sharpness"``, and ``"brightness"``. The
                original implementations have an intensity sampling scheme that samples a
                value bounded by 0.118 at a minimum, and a maximum value of
                :math:`intensity \\times 0.18 + .1`, which ranges from 0.28 (intensity =
                1) to 1.9 (intensity 10). These augmentations have different effects
                depending on whether they are < 0 or > 0 (or < 1 or > 1).
                "all" uses implementations of "color", "contrast",
                "sharpness", and "brightness" that account for diverging effects around 0
                (or 1).

            Default: ``"all"``.
    """

    def __init__(self, severity: int = 9, depth: int = 2, augmentation_set: str = "all"):
        if severity < 0 or severity > 10:
            raise ValueError("RandAugment severity value must be 0 ≤ severity ≤ 10")
        if augmentation_set not in augmentation_sets.keys():
            raise KeyError(f"randaugment_augmentation_set is not one of {augmentation_sets.keys()}")
        self.severity = severity
        self.depth = depth
        self.augmentation_set = augmentation_set
        self._transformed_datasets = weakref.WeakSet()

    def match(self, event: Event, state: State) -> bool:
        if event != Event.FIT_START:
            return False
        assert state.dataloader is not None, "dataloader should be defined on fit start"
        if not isinstance(state.dataloader, torch.utils.data.DataLoader):
            raise TypeError(f"{type(self).__name__} requires a PyTorch dataloader.")
        return state.dataloader.dataset not in self._transformed_datasets

    def apply(self, event: Event, state: State, logger: Logger) -> None:
        ra = RandAugmentTransform(severity=self.severity, depth=self.depth, augmentation_set=self.augmentation_set)
        assert isinstance(state.dataloader, torch.utils.data.DataLoader), "The dataloader type is checked on match()"
        dataset = state.dataloader.dataset
        if not isinstance(dataset, VisionDataset):
            raise TypeError(
                textwrap.dedent(f"""\
                To use {type(self).__name__}, the dataset must be a
                {VisionDataset.__qualname__}, not {type(dataset).__name__}"""))
        add_vision_dataset_transform(dataset, ra, is_tensor_transform=False)
        self._transformed_datasets.add(dataset)<|MERGE_RESOLUTION|>--- conflicted
+++ resolved
@@ -51,11 +51,8 @@
             )
 
     Args:
-<<<<<<< HEAD
         img (:class:`PIL.Image.Image` or :class:`torch.Tensor`): Image or batch of images to be RandAugmented.
-=======
-        img (PIL.Image.Image | torch.Tensor): Image or batch of images to be RandAugmented.
->>>>>>> b95df214
+
         severity (int, optional): See :class:`.RandAugment`.
         depth (int, optional): See :class:`.RandAugment`.
         augmentation_set (str, optional): See :class:`.RandAugment`.
