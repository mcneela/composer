# Copyright 2022 MosaicML Composer authors
# SPDX-License-Identifier: Apache-2.0

from __future__ import annotations

import abc
import math
from typing import Optional, Tuple, Union, cast

import numpy as np
import torch
from torch import nn
from torch.nn.common_types import _size_2_t

from composer.algorithms.factorize.factorize_core import LowRankSolution, factorize_conv2d, factorize_matrix


def _clean_latent_size(latent_size: Union[int, float], in_size: int, out_size: int) -> int:
    if latent_size < 1:  # fraction of input or output channels
        latent_channels = int(latent_size * min(in_size, out_size))
        return max(1, latent_channels)
    return int(latent_size)


def _max_rank_with_possible_speedup(in_channels: int,
                                    out_channels: int,
                                    kernel_size: Optional[_size_2_t] = None) -> int:
    # TODO less naive cost model than counting multiply-adds
    fan_in = in_channels
    if kernel_size is not None:
        fan_in *= np.prod(kernel_size)
    breakeven = (fan_in * out_channels) / (fan_in + out_channels)
    return int(math.ceil(breakeven - 1))  # round down, or 1 lower if divides evenly


def factorizing_could_speedup(module: torch.nn.Module, latent_size: Union[int, float]):
    """Whether factorizing a module a given amount could possibly yield a benefit.

    This computation is based on the number of multiply-add operations involved
    in the module's current forward pass versus the number that would be involved
    if it were factorized into two modules using the specified latent size. The
    operations are assumed to be dense and of the same data type in all cases.

    Note that this function returning true does not guarantee a wall-clock
    speedup, since splitting one operation into two involves more data movement
    and more per-op overhead.

    Args:
<<<<<<< HEAD
        module (:class:`torch.nn.Module`): a :class:`~torch.nn.Conv2d`, :class:`~torch.nn.Linear`,
            :class:`~FactorizedConv2d`, or :class:`~FactorizedLinear`.
        latent_size (int or float): number of channels (for convolution) or
=======
        module (torch.nn.Module): a :py:class:`~torch.nn.Conv2d`, :py:class:`~torch.nn.Linear`,
            :py:class:`~FactorizedConv2d`, or :py:class:`~FactorizedLinear`.
        latent_size (int | float): number of channels (for convolution) or
>>>>>>> fb4beb13
            features (for linear) in the latent representation. Can be
            specified as either an integer > 1 or as float within ``[0, 1)``.
            In the latter case, the value is interpreted as a fraction of
            ``min(in_features, out_features)`` for a linear module or
            ``min(in_channels, out_channels)`` for a convolution.

    Returns:
        could_speedup:
            A ``bool`` indicating whether the provided amount of factorization
            could accelerate the provided module. If ``module`` is not one of
            the allowed types, always returns ``False``, since there is no
            supported way to factorize that module.
    """
    if isinstance(module, _FactorizedModule):
        return module.should_factorize(latent_size)
    elif isinstance(module, torch.nn.Conv2d):
        if module.groups > 1:
            return False  # can't factorize grouped convolutions yet
        latent_size = _clean_latent_size(latent_size, module.in_channels, module.out_channels)
        max_rank = _max_rank_with_possible_speedup(module.in_channels,
                                                   module.out_channels,
                                                   kernel_size=cast(_size_2_t, module.kernel_size))
        return latent_size <= max_rank
    elif isinstance(module, torch.nn.Linear):
        latent_size = _clean_latent_size(latent_size, module.in_features, module.out_features)
        max_rank = _max_rank_with_possible_speedup(module.in_features, module.out_features)
        return latent_size <= max_rank
    else:
        return False


def _apply_solution_to_module_parameters(solution: LowRankSolution, module0: torch.nn.Module, module1: torch.nn.Module,
                                         transpose: bool) -> None:
    error_msg = "Can't apply unititalized solution!"
    assert solution.bias is not None, error_msg
    assert solution.Wa is not None, error_msg
    assert solution.Wb is not None, error_msg

    with torch.no_grad():
        # first op always has no bias since adds no expressivity
        if module0.bias is not None:
            assert isinstance(module0.bias, torch.Tensor)
            module0.bias = torch.nn.parameter.Parameter(
                torch.zeros(solution.rank, dtype=module0.bias.dtype).to(device=module0.bias.device))  # type: ignore
        assert isinstance(module1.bias, torch.Tensor)
        module1.bias.copy_(solution.bias)
        Wa = solution.Wa
        Wb = solution.Wb
        if transpose:
            Wa = torch.transpose(Wa, 0, 1)
            Wb = torch.transpose(Wb, 0, 1)
        module0.weight = torch.nn.parameter.Parameter(Wa.to(device=module0.weight.device))  # type: ignore
        module1.weight = torch.nn.parameter.Parameter(Wb.to(device=module1.weight.device))  # type: ignore


class _FactorizedModule(nn.Module, abc.ABC):

    def __init__(self, in_size: int, out_size: int, latent_size: Union[int, float], kernel_size: _size_2_t = 1):
        super().__init__()
        self.in_size = in_size
        self.out_size = out_size
        self.latent_size = _clean_latent_size(latent_size, in_size, out_size)
        self.kernel_size = kernel_size

    def _check_child_modules_present(self):
        assert hasattr(self, 'module0'), "module0 must be set during child class __init__!"
        assert hasattr(self, 'module1'), "module1 must be set during child class __init__!"
        assert isinstance(self.module0, torch.nn.Module)
        assert isinstance(self.module1, torch.nn.Module)

    def forward(self, input: torch.Tensor):  # type: ignore reportIncompatibleMethodOverride
        self._check_child_modules_present()
        ret = self.module0(input)  # type: ignore reportGeneralTypeIssues
        if self.module1 is not None:
            ret = self.module1(ret)  # type: ignore reportGeneralTypeIssues
        return ret

    def reset_parameters(self):
        self._check_child_modules_present()
        cast(torch.nn.Module, self.module0).reset_parameters()  # type: ignore reportGeneralTypeIssues
        cast(torch.nn.Module, self.module1).reset_parameters()  # type: ignore reportGeneralTypeIssues

    def set_rank(self, input: torch.Tensor, rank: int) -> None:
        """Makes the module factorize using a ``rank``-dimensional latent representation.

        ``rank`` can be large enough that the factorization increases the
        number of multiply-add operations, but not larger than the current
        latent rank.

        Args:
            input (:class:`torch.Tensor`): Tensor that can be passed to the model's `forward()` method.
            rank (int): dimensionality of the latent representation; this is the
                size of the vector space when factorizing linear modules and
                the number of channels for convolutional modules.

        Raises:
            ValueError:
                If ``rank`` is larger than the current latent rank
        """
        if rank > self.latent_size:
            raise ValueError(f"Requested rank {rank} exceeds current rank {self.latent_size}")
        if rank == self.latent_size:
            return
        soln = self.solution_for_rank(input, rank)
        self.apply_solution(soln)

    def _clean_latent_size(self, latent_size: Union[int, float]):
        return _clean_latent_size(latent_size, self.in_size, self.out_size)

    def _max_rank_with_speedup(self):
        if hasattr(self, 'module1') and self.module1 is not None:
            # already factorized, so reducing rank at all helps
            return self.latent_size - 1
        else:
            # not factorized yet; has to factorize enough to be worthwhile
            return _max_rank_with_possible_speedup(self.in_size, self.out_size, kernel_size=self.kernel_size)

    def should_factorize(self, proposed_rank: Union[int, float]) -> bool:
        """Whether factorizing with a given rank would reduce the number of multiply-add operations."""
        proposed_rank = self._clean_latent_size(proposed_rank)
        return proposed_rank <= self._max_rank_with_speedup()

    @abc.abstractmethod
    def _create_child_modules(self) -> Tuple[torch.nn.Module, torch.nn.Module]:
        """This is used to populate the self.module0 and self.module1 attributes; it's not part of __init__ because the
        logic to initialize them is subclass-specific and might depend on the shared logic in __init__"""
        ...

    @abc.abstractmethod
    def solution_for_rank(self, input: torch.Tensor, rank: int) -> LowRankSolution:
        """Returns a solution that :meth:`~apply_solution` can use to update the module's level of factorization.

        This is seperate from :meth:`set_rank` so that one can generate and assess
        many possible solutions for a given module before choosing one.

        Args:
            input (:class:`torch.Tensor`): An input to the module used to optimize the solution's
                weights. The optimization seeks to preserve the module's
                input-output mapping as much as possible, subject to the
                specified rank constraint.
            rank (int): The number of dimensions in the latent space into which
                the input is mapped.

        Returns:
            solution:
                An object encapsulating the new parameters to be used and their
                associated mean squared error on the input
        """
        ...

    @abc.abstractmethod
    def apply_solution(self, solution: LowRankSolution) -> None:
        """Updates module's child modules to reflect the factorization solution.

        This *always* applies the solution and doesn't check whether
        using the solution is worthwhile.

        Args:
            solution (:class:`LowRankSolution`): an object encapsulating the new 
                parameters to be used and their associated mean squared error on 
                the input for which they were optimized. Can be obtained using
                :meth:`~solution_for_rank`.
        """
        ...


class FactorizedConv2d(_FactorizedModule):
    """Factorized replacement for :class:`torch.nn.Conv2d`.

    Splits the conv2d operation into two smaller conv2d operations, which
    are executed sequentially with no nonlinearity in between. This first
    conv2d can be thought of as projecting the feature maps into a
    lower-dimensional space, similar to PCA. The second produces outputs
    of the same shape as the unfactorized version based on the embeddings
    within this lower-dimensional space. Note that "dimensionality" here
    refers to the number of channels, not the spatial extent or tensor rank.

    The first conv2d has a kernel size of ``kernel_size``, while the second
    one always has a kernel size of :math:`1 \\times 1`. For large kernel sizes, the
    lower-dimensional space can be nearly as large as
    ``min(in_channels, out_channels)`` and still yield a reduction in
    multiply-add operations. For kernels sizes of :math:`1 \\times 1`, the breakeven
    point is a 2x reduction in channel count, similar to
    :class:`~FactorizedLinear`.

    See :func:`~composer.factorize.factorize_conv2d` for more details.

    Args:
<<<<<<< HEAD
        in_channels (int): number of channels in the input image.
        out_channels (int): number of channels produced by the convolution.
        kernel_size (int or tuple): size of the convolving kernel.
        latent_channels (int or float, optional): number of channels in the
=======
        in_channels (int): number of channels in the input image
        out_channels (int): number of channels produced by the convolution
        kernel_size (int | tuple, optional): size of the convolving kernel
        latent_channels (int | float, optional): number of channels in the
>>>>>>> fb4beb13
            latent representation produced by the first small convolution.
            Can be specified as either an integer > 1 or as float within
            ``[0, 1)``. In the latter case, the value is interpreted as a fraction
            of ``min(in_features, out_features)`` for each linear module and
            is converted to the equivalent integer value, with a minimum of 1.
            Default: ``.25``.
        **kwargs: other arguments to :class:`torch.nn.Conv2d` are supported
            and will be used with the first of the two smaller ``Conv2d``
            operations. However, ``groups > 1`` and ``dilation > 1`` are
            not currently supported.

    Raises:
        ValueError:
            If ``latent_channels`` is not small enough for factorization
            to reduce the number of multiply-add operations. In this regime,
            factorization is both slower and less expressive than a
            non-factorized operation. Setting
            ``latent_features`` to  :meth:`~max_allowed_latent_channels`
            or a smaller value is sufficient to avoid this.
    """

    def __init__(self,
                 in_channels: int,
                 out_channels: int,
                 kernel_size: _size_2_t,
                 latent_channels: Union[int, float] = .25,
                 **kwargs):
        super().__init__(in_size=in_channels,
                         out_size=out_channels,
                         latent_size=latent_channels,
                         kernel_size=kernel_size)
        if kwargs.get('groups', 1) > 1:
            raise NotImplementedError("Factorizing grouped convolutions is not supported.")
        self.kwargs = kwargs
        # conv2d factorization code requires most Conv2d arguments, but
        # not boolean 'bias'
        self.convolution_kwargs = {k: v for k, v in kwargs.items() if k != 'bias'}
        self.module0, self.module1 = self._create_child_modules()

    def _create_child_modules(self) -> Tuple[torch.nn.Module, torch.nn.Module]:
        if not self.should_factorize(self.latent_channels):
            raise ValueError(
                f"latent_channels {self.latent_size} is not small enough to merit factorization! Must be <= {self._max_rank_with_speedup()}"
            )

        # this one produces identical output as a regular Conv2d would,
        # except with fewer output channels
        conv0 = nn.Conv2d(self.in_channels,
                          self.latent_channels,
                          self.kernel_size,
                          bias=False,
                          **self.convolution_kwargs)
        # this one increases the number of output channels
        conv1 = nn.Conv2d(self.latent_channels, self.out_channels, kernel_size=1, bias=True)
        return conv0, conv1

    # wrap shared fields in read-only properties matching the torch conv module API
    @property
    def in_channels(self) -> int:
        """See :class:`torch.nn.Conv2d`."""
        return self.in_size

    @property
    def out_channels(self) -> int:
        """See :class:`torch.nn.Conv2d`."""
        return self.out_size

    @property
    def latent_channels(self) -> int:
        """The number of of output channels for the first convolution, which is also the number of input channels for
        the second convolution."""
        return self.latent_size

    def solution_for_rank(self, input: torch.Tensor, rank: int) -> LowRankSolution:
        weight0 = self.module0.weight
        bias0 = self.module0.bias
        weight1, bias1 = self.module1.weight, self.module1.bias

        assert (bias0 is None) or isinstance(bias0, torch.Tensor)
        assert isinstance(bias1, torch.Tensor)
        assert isinstance(weight0, torch.Tensor)
        assert isinstance(weight1, torch.Tensor)

        return factorize_conv2d(input, weight0, weight1, rank=rank, biasA=bias0, biasB=bias1, **self.convolution_kwargs)

    def apply_solution(self, solution: LowRankSolution):
        self.latent_size = solution.rank
        self.module0.out_channels = solution.rank
        self.module1.in_channels = solution.rank
        _apply_solution_to_module_parameters(solution, self.module0, self.module1, transpose=False)

    @staticmethod
    def max_allowed_latent_features(in_features: int, out_features: int, kernel_size: _size_2_t) -> int:
        """Returns the largest latent channel count that reduces the number of multiply-adds.

        Args:
            in_channels (int): number of channels in the input image
            out_channels (int): number of channels produced by the convolution
            kernel_size (int | tuple): size of the convolving kernel

        Returns:
            latent_channels: the largest allowable number of latent channels
        """
        return _max_rank_with_possible_speedup(in_features, out_features, kernel_size=kernel_size)

    @staticmethod
    def from_conv2d(module: torch.nn.Conv2d, module_ix: int = -1, **kwargs) -> FactorizedConv2d:
        conv = FactorizedConv2d(
            in_channels=module.in_channels,
            out_channels=module.out_channels,
            kernel_size=cast(_size_2_t, module.kernel_size),
            stride=module.stride,
            padding=module.padding,
            dilation=module.dilation,
            groups=module.groups,
            bias=((module.bias is not None) and (module.bias is not False)),
            **kwargs  # custom params
        )
        conv.reset_parameters()
        return conv


class FactorizedLinear(_FactorizedModule):
    """Factorized replacement for :class:`torch.nn.Linear`.

    Splits the linear operation into two smaller linear operations which
    are executed sequentially with no nonlinearity in between. This first
    linear operation can be thought of as projecting the inputs into a
    lower-dimensional space, similar to PCA. The second produces outputs
    of the same shape as the unfactorized version based on the embeddings
    within this lower-dimensional space.

    If the lower-dimensional space is less than half the size of the
    smaller of the input and output dimensionality, this factorization
    can reduce the number of multiply-adds necessary to compute the output.
    However, because larger matrix products tend to utilize the hardware
    better, it may take a reduction of more than 2x to get a speedup
    in practice.

    See :func:`~composer.factorize.factorize_matrix` for more details.

    Args:
        in_features (int): size of each input sample
        out_features (int): size of each output sample
<<<<<<< HEAD
        bias (bool, optional): If set to False, the layer will not learn an additive bias.
            Default: ``True``.
        latent_features (int or float, optional): size of the latent space.
=======
        bias (bool): If set to False, the layer will not learn an additive bias.
        latent_features (int | float, optional): size of the latent space.
>>>>>>> fb4beb13
            Can be specified as either an integer > 1 or as a float within
            [0, 0.5). In the latter case, the value is interpreted as a fraction
            of ``min(in_features, out_features)``, and is converted to the
            equivalent integer value, with a minimum of 1. Default: ``.25``.

    Raises:
        ValueError:
            If ``latent_features`` is not small enough for factorization
            to reduce the number of multiply-add operations. In this regime,
            factorization is both slower and less expressive than a
            non-factorized operation. Setting
            ``latent_features < min(in_features, out_features) / 2`` or
            using :meth:`~max_allowed_latent_features` is sufficient to avoid
            this.
    """

    def __init__(self,
                 in_features: int,
                 out_features: int,
                 bias: bool = True,
                 latent_features: Union[int, float] = .25):
        super().__init__(in_size=in_features, out_size=out_features, latent_size=latent_features)
        self.bias = bias
        self.module0, self.module1 = self._create_child_modules()

    def _create_child_modules(self) -> Tuple[torch.nn.Module, torch.nn.Module]:
        if not self.should_factorize(self.latent_size):
            raise ValueError(
                f"latent_features {self.latent_size} is not small enough to merit factorization! Must be <= {self._max_rank_with_speedup()}"
            )

        module0 = nn.Linear(in_features=self.in_features, out_features=self.latent_size, bias=False)
        module1 = nn.Linear(in_features=self.latent_size, out_features=self.out_features, bias=self.bias)
        return module0, module1

    # wrap shared fields in read-only properties matching the torch conv module API
    @property
    def in_features(self) -> int:
        """See :class:`torch.nn.Linear`."""
        return self.in_size

    @property
    def out_features(self) -> int:
        """See :class:`torch.nn.Linear`."""
        return self.out_size

    @property
    def latent_features(self) -> int:
        """The dimensionality of the space into which the input is 
        projected by the first matrix in the factorization."""
        return self.latent_size

    def solution_for_rank(self, input: torch.Tensor, rank: int) -> LowRankSolution:
        assert isinstance(self.module0.weight, torch.Tensor)
        assert isinstance(self.module1.weight, torch.Tensor)
        assert isinstance(self.module1.bias, torch.Tensor)
        weight0 = torch.transpose(self.module0.weight, 0, 1)
        weight1 = torch.transpose(self.module1.weight, 0, 1)
        bias1 = self.module1.bias
        target = self(input)

        return factorize_matrix(input, target, weight0, weight1, bias=bias1, rank=rank)

    def apply_solution(self, solution: LowRankSolution) -> None:
        self.latent_size = solution.rank
        self.module0.out_features = solution.rank
        self.module1.in_features = solution.rank
        _apply_solution_to_module_parameters(solution, self.module0, self.module1, transpose=True)

    @staticmethod
    def max_allowed_latent_channels(in_features: int, out_features: int) -> int:
        """Returns the largest latent feature count that reduces the number of multiply-adds.

        Args:
            in_features (int): size of each input sample
            out_features (int): size of each output sample

        Returns:
            latent_features: the largest allowable number of latent features
        """
        return _max_rank_with_possible_speedup(in_features, out_features)

    @staticmethod
    def from_linear(module: torch.nn.Linear, module_ix: int = -1, **kwargs) -> FactorizedLinear:
        ret = FactorizedLinear(in_features=module.in_features,
                               out_features=module.out_features,
                               bias=((module.bias is not None) and (module.bias is not False)),
                               **kwargs)
        ret.reset_parameters()
        return ret<|MERGE_RESOLUTION|>--- conflicted
+++ resolved
@@ -46,15 +46,9 @@
     and more per-op overhead.
 
     Args:
-<<<<<<< HEAD
         module (:class:`torch.nn.Module`): a :class:`~torch.nn.Conv2d`, :class:`~torch.nn.Linear`,
             :class:`~FactorizedConv2d`, or :class:`~FactorizedLinear`.
-        latent_size (int or float): number of channels (for convolution) or
-=======
-        module (torch.nn.Module): a :py:class:`~torch.nn.Conv2d`, :py:class:`~torch.nn.Linear`,
-            :py:class:`~FactorizedConv2d`, or :py:class:`~FactorizedLinear`.
         latent_size (int | float): number of channels (for convolution) or
->>>>>>> fb4beb13
             features (for linear) in the latent representation. Can be
             specified as either an integer > 1 or as float within ``[0, 1)``.
             In the latter case, the value is interpreted as a fraction of
@@ -243,17 +237,10 @@
     See :func:`~composer.factorize.factorize_conv2d` for more details.
 
     Args:
-<<<<<<< HEAD
         in_channels (int): number of channels in the input image.
         out_channels (int): number of channels produced by the convolution.
-        kernel_size (int or tuple): size of the convolving kernel.
-        latent_channels (int or float, optional): number of channels in the
-=======
-        in_channels (int): number of channels in the input image
-        out_channels (int): number of channels produced by the convolution
-        kernel_size (int | tuple, optional): size of the convolving kernel
+        kernel_size (int | tuple): size of the convolving kernel.
         latent_channels (int | float, optional): number of channels in the
->>>>>>> fb4beb13
             latent representation produced by the first small convolution.
             Can be specified as either an integer > 1 or as float within
             ``[0, 1)``. In the latter case, the value is interpreted as a fraction
@@ -398,14 +385,9 @@
     Args:
         in_features (int): size of each input sample
         out_features (int): size of each output sample
-<<<<<<< HEAD
         bias (bool, optional): If set to False, the layer will not learn an additive bias.
             Default: ``True``.
-        latent_features (int or float, optional): size of the latent space.
-=======
-        bias (bool): If set to False, the layer will not learn an additive bias.
         latent_features (int | float, optional): size of the latent space.
->>>>>>> fb4beb13
             Can be specified as either an integer > 1 or as a float within
             [0, 0.5). In the latter case, the value is interpreted as a fraction
             of ``min(in_features, out_features)``, and is converted to the
