--- conflicted
+++ resolved
@@ -207,13 +207,8 @@
         using the solution is worthwhile.
 
         Args:
-<<<<<<< HEAD
-            solution (LowRankSolution): an object encapsulating the new 
-                parameters to be used and their associated mean squared error on 
-=======
-            solution (:class:`LowRankSolution`): an object encapsulating the new
+            solution (LowRankSolution): An object encapsulating the new
                 parameters to be used and their associated mean squared error on
->>>>>>> bc0835b1
                 the input for which they were optimized. Can be obtained using
                 :meth:`~solution_for_rank`.
         """
@@ -235,7 +230,7 @@
     one always has a kernel size of :math:`1 \\times 1`. For large kernel sizes, the
     lower-dimensional space can be nearly as large as
     ``min(in_channels, out_channels)`` and still yield a reduction in
-    multiply-add operations. For kernels sizes of :math:`1 \\times 1`, 
+    multiply-add operations. For kernels sizes of :math:`1 \\times 1`,
     the break-even point is a 2x reduction in channel count, similar to
     :class:`.FactorizedLinear`.
 
