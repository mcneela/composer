# Copyright 2022 MosaicML Composer authors
# SPDX-License-Identifier: Apache-2.0

"""Core ColOut classes and functions."""

from __future__ import annotations

import logging
import textwrap
import weakref
from typing import Any, Callable, Tuple, TypeVar, Union

import torch
import torch.utils.data
from PIL.Image import Image as PillowImage
from torch import Tensor
from torchvision.datasets import VisionDataset

from composer.algorithms.utils.augmentation_common import image_as_type
from composer.core import Algorithm, Event, State
from composer.datasets.utils import add_vision_dataset_transform
from composer.loggers import Logger
from composer.utils import ensure_tuple

log = logging.getLogger(__name__)

ImgT = TypeVar('ImgT', torch.Tensor, PillowImage)

__all__ = ['ColOut', 'ColOutTransform', 'colout_batch']


def colout_batch(sample: Union[ImgT, Tuple[ImgT, ImgT]],
                 p_row: float = 0.15,
                 p_col: float = 0.15,
                 resize_target: Union[bool, str] = 'auto') -> Union[ImgT, Tuple[ImgT, ImgT]]:
    """Applies ColOut augmentation to a batch of images and (optionally) targets, 
    dropping the same random rows and columns from all images and targets in a batch.

    See the :doc:`Method Card </method_cards/colout>` for more details.

    Example:
         .. testcode::

            from composer.algorithms.colout import colout_batch
            new_X = colout_batch(X_example, p_row=0.15, p_col=0.15)

    Args:
        sample (torch.Tensor | PIL.Image | Tuple[torch.Tensor, torch.Tensor] | Tuple[PIL.Image, PIL.Image]):
            Either a single tensor or image or a 2-tuple of tensors or images. When tensor(s), the tensor must be of shape
            ``CHW`` for a single image or ``NCHW`` for a batch of images of shape.
        p_row (float, optional): Fraction of rows to drop (drop along H). Default: ``0.15``.
        p_col (float, optional): Fraction of columns to drop (drop along W). Default: ``0.15``.
        resize_target (bool | str, optional): If ``sample`` is a tuple, whether to resize both objects in the tuple.
            If set to ``'auto'``, both objects will be resized if they have the same spatial dimensions.
            Otherwise, only the first object is resized. Default: ``'auto'``.

    Returns:
        torch.Tensor | PIL.Image | Tuple[torch.Tensor, torch.Tensor] | Tuple[PIL.Image, PIL.Image]:
                A smaller image or 2-tuple of images with random rows and columns dropped.
    """

    sample = ensure_tuple(sample)
    if len(sample) > 2:
        raise ValueError('sample must either be single object or a tuple with a max length of 2')
    input = sample[0]

    # Convert image to Tensor if needed
    X_tensor = image_as_type(input, torch.Tensor)

    # Get the dimensions of the image
    row_size = X_tensor.shape[-2]
    col_size = X_tensor.shape[-1]

    # Determine how many rows and columns to keep
    kept_row_size = int((1 - p_row) * row_size)
    kept_col_size = int((1 - p_col) * col_size)

    # Randomly choose indices to keep. Must be sorted for slicing
    kept_row_idx = sorted(torch.randperm(row_size)[:kept_row_size].numpy())
    kept_col_idx = sorted(torch.randperm(col_size)[:kept_col_size].numpy())

    # Keep only the selected row and columns
    X_colout = X_tensor[..., kept_row_idx, :]
    X_colout = X_colout[..., :, kept_col_idx]

    # convert back to same type as input, and strip added batch dim if needed;
    # we can't just reshape to input shape because we've reduced the spatial size
    if not isinstance(input, torch.Tensor) or (input.ndim < X_colout.ndim):
        X_colout = X_colout.reshape(X_colout.shape[-3:])
    X_colout = image_as_type(X_colout, type(input))

    resize_target = _should_resize_target(sample, resize_target)

    if resize_target:
        target = sample[1]
        Y_tensor = image_as_type(target, torch.Tensor)
        Y_colout = Y_tensor[..., kept_row_idx, :]
        Y_colout = Y_colout[..., :, kept_col_idx]

        # convert back to same type as input, and strip added batch dim if needed;
        # we can't just reshape to input shape because we've reduced the spatial size
        if not isinstance(target, torch.Tensor) or (target.ndim < Y_colout.ndim):
            Y_colout = Y_colout.reshape(Y_colout.shape[-3:])
        Y_colout = image_as_type(Y_colout, type(target))

        return X_colout, Y_colout

    return X_colout


class ColOutTransform:
    """Torchvision-like transform for performing the ColOut augmentation, 
    where random rows and columns are dropped from up to two Torch tensors 
    or two PIL images.

    See the :doc:`Method Card </method_cards/colout>` for more details.

    Example:
         .. testcode::

            from torchvision import datasets, transforms
            from composer.algorithms.colout import ColOutTransform
            colout_transform = ColOutTransform(p_row=0.15, p_col=0.15)
            transforms = transforms.Compose([colout_transform, transforms.ToTensor()])

    Args:
        p_row (float, optional): Fraction of rows to drop (drop along H). Default: ``0.15``.
        p_col (float, optional): Fraction of columns to drop (drop along W). Default: ``0.15``.
        resize_target (bool | str, optional): Whether to resize the target in addition to the input. 
            If set to ``'auto'``, resizing the target will be based on if the target has the same spatial 
            dimensions as the input. Default: ``'auto'``.
    """

    def __init__(self, p_row: float = 0.15, p_col: float = 0.15, resize_target: Union[bool, str] = 'auto'):
        self.p_row = p_row
        self.p_col = p_col
        self.resize_target = resize_target

    def __call__(self, sample: Union[ImgT, Tuple[ImgT, ImgT]]) -> Union[ImgT, Tuple[ImgT, ImgT]]:
        """Drops random rows and columns from up to two images.

        Args:
            sample (torch.Tensor | PIL.Image | Tuple[torch.Tensor, torch.Tensor] | Tuple[PIL.Image, PIL.Image]):
                A single image or a 2-tuple of images as either :class:`torch.Tensor` or :class:`PIL.Image`.

        Returns:
            torch.Tensor | PIL.Image | Tuple[torch.Tensor, torch.Tensor] | Tuple[PIL.Image, PIL.Image]:
                A smaller image or 2-tuple of images with random rows and columns dropped.
        """

        sample = ensure_tuple(sample)
        if len(sample) > 2:
            raise ValueError(f'Colout transform does not support sample tuple of length {len(sample)} > 2')

        return colout_batch(sample, p_row=self.p_row, p_col=self.p_col, resize_target=self.resize_target)


class ColOut(Algorithm):
    """Drops a fraction of the rows and columns of an input image and (optionally) a target image. If the fraction of
    rows/columns dropped isn't too large, this does not significantly alter the content of the image, but reduces its
    size and provides extra variability.

    If ``batch`` is True (the default), then this algorithm runs on :attr:`~composer.core.event.Event.AFTER_DATALOADER` 
    to modify the batch.

    Otherwise, if ``batch=False`` (the default), this algorithm runs on :attr:`~composer.core.event.Event.INIT` to insert 
    a dataset transformation. It is a no-op if this algorithm already applied itself on the :attr:`State.train_dataloader.dataset`.

    See the :doc:`Method Card </method_cards/colout>` for more details.

    Example:
         .. testcode::

            from composer.algorithms import ColOut
            from composer.trainer import Trainer
            colout_algorithm = ColOut(p_row=0.15, p_col=0.15, batch=True)
            trainer = Trainer(
                model=model,
                train_dataloader=train_dataloader,
                eval_dataloader=eval_dataloader,
                max_duration="1ep",
                algorithms=[colout_algorithm],
                optimizers=[optimizer]
            )

    Args:
        p_row (float, optional): Fraction of rows to drop (drop along H). Default: ``0.15``.
        p_col (float, optional): Fraction of columns to drop (drop along W). Default: ``0.15``.
        batch (bool, optional): Run ColOut at the batch level. Default: ``True``.
<<<<<<< HEAD
        resize_target (bool | str, optional): Whether to resize the target in addition to the input. If set to ``'auto'``, resizing
            the target will be based on if the target has the same spatial dimensions as the input. Default: ``'auto'``.
=======
        resize_target (bool | str, optional): Whether to resize the target in addition to the input. If set to 'auto', resizing
            the target will be based on if the target has the same spatial dimensions as the input. Default: ``auto``.
        input_key (str | int | Tuple[Callable, Callable] | Any, optional): A key that indexes to the input
            from the batch. Can also be a pair of get and set functions, where the getter
            is assumed to be first in the pair.  The default is 0, which corresponds to any sequence, where the first element
            is the input. Default: ``0``.
        target_key (str | int | Tuple[Callable, Callable] | Any, optional): A key that indexes to the target
            from the batch. Can also be a pair of get and set functions, where the getter
            is assumed to be first in the pair. The default is 1, which corresponds to any sequence, where the second element
            is the target. Default: ``1``.
>>>>>>> bc0835b1
    """

    def __init__(
        self,
        p_row: float = 0.15,
        p_col: float = 0.15,
        batch: bool = True,
        resize_target: Union[bool, str] = 'auto',
        input_key: Union[str, int, Tuple[Callable, Callable], Any] = 0,
        target_key: Union[str, int, Tuple[Callable, Callable], Any] = 1,
    ):
        if not (0 <= p_col <= 1):
            raise ValueError('p_col must be between 0 and 1')

        if not (0 <= p_row <= 1):
            raise ValueError('p_row must be between 0 and 1')

        if (not isinstance(resize_target, bool)) and (isinstance(resize_target, str) and resize_target != 'auto'):
            raise ValueError(f'resize_target must be a boolean or ``auto``. Received: {resize_target}')

        if resize_target is True and batch is False:
            raise NotImplementedError(f'Resizing targets is not currently support with batch=``False``')

        self.p_row = p_row
        self.p_col = p_col
        self.batch = batch
        self.resize_target = resize_target
        self._transformed_datasets = weakref.WeakSet()
        self.input_key, self.target_key = input_key, target_key

    def match(self, event: Event, state: State) -> bool:
        if self.batch:
            return event == Event.AFTER_DATALOADER
        else:
            if event != Event.FIT_START:
                return False
            assert state.dataloader is not None, 'dataloader should be defined on fit start'
            if not isinstance(state.dataloader, torch.utils.data.DataLoader):
                raise TypeError(f'{type(self).__name__} requires a PyTorch dataloader.')
            return state.dataloader.dataset not in self._transformed_datasets

    def _apply_sample(self, state: State) -> None:
        """Add the ColOut dataset transform to the dataloader."""
        assert isinstance(state.dataloader, torch.utils.data.DataLoader), 'dataloader type checked on match()'
        dataset = state.dataloader.dataset

        transform = ColOutTransform(p_row=self.p_row, p_col=self.p_col, resize_target=self.resize_target)

        if not isinstance(dataset, VisionDataset):
            raise TypeError(
                textwrap.dedent(f"""\
                To use {type(self).__name__}, the dataset must be a
                {VisionDataset.__qualname__}, not {type(dataset).__name__}"""))
        add_vision_dataset_transform(dataset, transform, is_tensor_transform=False)
        self._transformed_datasets.add(dataset)

    def _apply_batch(self, state: State) -> None:
        """Transform a batch of images using the ColOut augmentation."""
        inputs, target = state.batch_get_item(key=self.input_key), state.batch_get_item(key=self.target_key)
        assert isinstance(inputs, Tensor) and isinstance(target, Tensor), \
            'Inputs and target must be of type torch.Tensor for batch-wise ColOut'

        sample = (inputs, target)
        resize_target = _should_resize_target(sample, resize_target=self.resize_target)
        colout_result = colout_batch(sample, p_row=self.p_row, p_col=self.p_col, resize_target=resize_target)

        # colout_result will be a tuple if the targets are resized and a single object otherwise
        if resize_target:
            new_input, new_target = colout_result
            state.batch_set_item(self.input_key, new_input)
            state.batch_set_item(self.target_key, new_target)
        else:
            new_input = colout_result
            state.batch_set_item(self.input_key, new_input)

    def apply(self, event: Event, state: State, logger: Logger) -> None:
        if self.batch:
            self._apply_batch(state)
        else:
            self._apply_sample(state)


def _should_resize_target(sample: Union[ImgT, Tuple[ImgT, ImgT]], resize_target: Union[bool, str]) -> bool:
    """Helper function to determine if both objects in the tuple should be resized.

    Decision is based on ``resize_target`` and if both objects in the tuple have the same spatial size.
    """

    sample = ensure_tuple(sample)
    if len(sample) > 2:
        raise ValueError('sample must either be single object or a tuple with a max length of 2')
    input = sample[0]

    if isinstance(resize_target, bool):
        return resize_target

    if len(sample) == 1:
        return False

    if isinstance(resize_target, str) and resize_target.lower() == 'auto':
        input_size = input.shape[-2:] if isinstance(input, torch.Tensor) else input.size[::-1]
        target = sample[1]
        if isinstance(target, PillowImage):
            return target.size[::-1] == input_size
        else:
            return target.ndim > 2 and target.shape[-2:] == input_size

    raise ValueError("resize_target must either be a boolean or 'auto'")<|MERGE_RESOLUTION|>--- conflicted
+++ resolved
@@ -33,7 +33,7 @@
                  p_row: float = 0.15,
                  p_col: float = 0.15,
                  resize_target: Union[bool, str] = 'auto') -> Union[ImgT, Tuple[ImgT, ImgT]]:
-    """Applies ColOut augmentation to a batch of images and (optionally) targets, 
+    """Applies ColOut augmentation to a batch of images and (optionally) targets,
     dropping the same random rows and columns from all images and targets in a batch.
 
     See the :doc:`Method Card </method_cards/colout>` for more details.
@@ -109,8 +109,8 @@
 
 
 class ColOutTransform:
-    """Torchvision-like transform for performing the ColOut augmentation, 
-    where random rows and columns are dropped from up to two Torch tensors 
+    """Torchvision-like transform for performing the ColOut augmentation,
+    where random rows and columns are dropped from up to two Torch tensors
     or two PIL images.
 
     See the :doc:`Method Card </method_cards/colout>` for more details.
@@ -126,8 +126,8 @@
     Args:
         p_row (float, optional): Fraction of rows to drop (drop along H). Default: ``0.15``.
         p_col (float, optional): Fraction of columns to drop (drop along W). Default: ``0.15``.
-        resize_target (bool | str, optional): Whether to resize the target in addition to the input. 
-            If set to ``'auto'``, resizing the target will be based on if the target has the same spatial 
+        resize_target (bool | str, optional): Whether to resize the target in addition to the input.
+            If set to ``'auto'``, resizing the target will be based on if the target has the same spatial
             dimensions as the input. Default: ``'auto'``.
     """
 
@@ -160,10 +160,10 @@
     rows/columns dropped isn't too large, this does not significantly alter the content of the image, but reduces its
     size and provides extra variability.
 
-    If ``batch`` is True (the default), then this algorithm runs on :attr:`~composer.core.event.Event.AFTER_DATALOADER` 
+    If ``batch`` is True (the default), then this algorithm runs on :attr:`~composer.core.event.Event.AFTER_DATALOADER`
     to modify the batch.
 
-    Otherwise, if ``batch=False`` (the default), this algorithm runs on :attr:`~composer.core.event.Event.INIT` to insert 
+    Otherwise, if ``batch=False`` (the default), this algorithm runs on :attr:`~composer.core.event.Event.INIT` to insert
     a dataset transformation. It is a no-op if this algorithm already applied itself on the :attr:`State.train_dataloader.dataset`.
 
     See the :doc:`Method Card </method_cards/colout>` for more details.
@@ -187,11 +187,7 @@
         p_row (float, optional): Fraction of rows to drop (drop along H). Default: ``0.15``.
         p_col (float, optional): Fraction of columns to drop (drop along W). Default: ``0.15``.
         batch (bool, optional): Run ColOut at the batch level. Default: ``True``.
-<<<<<<< HEAD
         resize_target (bool | str, optional): Whether to resize the target in addition to the input. If set to ``'auto'``, resizing
-            the target will be based on if the target has the same spatial dimensions as the input. Default: ``'auto'``.
-=======
-        resize_target (bool | str, optional): Whether to resize the target in addition to the input. If set to 'auto', resizing
             the target will be based on if the target has the same spatial dimensions as the input. Default: ``auto``.
         input_key (str | int | Tuple[Callable, Callable] | Any, optional): A key that indexes to the input
             from the batch. Can also be a pair of get and set functions, where the getter
@@ -201,7 +197,6 @@
             from the batch. Can also be a pair of get and set functions, where the getter
             is assumed to be first in the pair. The default is 1, which corresponds to any sequence, where the second element
             is the target. Default: ``1``.
->>>>>>> bc0835b1
     """
 
     def __init__(
