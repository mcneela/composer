# Copyright 2022 MosaicML Composer authors
# SPDX-License-Identifier: Apache-2.0

"""Helper functions to perform augmentations on a :class:`PIL.Image.Image`.

Augmentations that take an intensity value are normalized on a scale of 1-10,
where 10 is the strongest and maximum value an augmentation function will accept.

Adapted from
`AugMix: A Simple Data Processing Method to Improve Robustness and Uncertainty
<https://github.com/google-research/augmix/blob/master/augmentations.py>`_.

Attributes:
    AugmentationFn ((PIL.Image.Image, float) -> PIL.Image.Image):
        The type annotation for describing an augmentation function.

<<<<<<< HEAD
        Each augmentation takes a :class:`PIL.Image.Image` and an intensity level in the range ``[0, 10]``,
        and returns an augmented image.
=======
        Each augmentation takes a :class:`~PIL.Image.Image` and an intensity level in
        the range ``[0; 10]`` and returns an augmented image.
>>>>>>> bc0835b1

    augmentation_sets (Dict[str, List[AugmentationFn]]): The collection of all augmentations.
        This dictionary has the following entries:

        * ``augmentation_sets["safe"]`` contains augmentations that do not overlap with
            ImageNet-C/CIFAR10-C test sets.
        * ``augmentation_sets["original"]`` contains augmentations that use the original
            implementations of enhancing color, contrast, brightness, and sharpness.
        * ``augmentation_sets["all"]`` contains all augmentations.
"""
from typing import Callable

import numpy as np
from PIL import Image, ImageEnhance, ImageOps

AugmentationFn = Callable[[Image.Image, float], Image.Image]

__all__ = [
    'AugmentationFn',
    'autocontrast',
    'equalize',
    'posterize',
    'rotate',
    'solarize',
    'shear_x',
    'shear_y',
    'translate_x',
    'translate_y',
    'color',
    'color_original',
    'contrast',
    'contrast_original',
    'brightness',
    'brightness_original',
    'sharpness',
    'sharpness_original',
    'augmentation_sets',
]


def _int_parameter(level: float, maxval: float):
    """Helper function to scale a value between ``0`` and ``maxval`` and return as an int.

    Args:
        level (float): Level of the operation that will be between ``[0, 10]``.
        maxval (float): Maximum value that the operation can have. This will be scaled to
            ``level/10``.

    Returns:
        int: The result from scaling ``maxval`` according to ``level``.
    """
    return int(level * maxval / 10)


def _float_parameter(level: float, maxval: float):
    """Helper function to scale a value between ``0`` and ``maxval`` and return as a float.

    Args:
<<<<<<< HEAD
      level (float): Level of the operation that will be between ``[0, 10]``.
      maxval (float): Maximum value that the operation can have. This will be scaled to
          level/10.
=======
        level (float): Level of the operation that will be between [0, 10].
        maxval (float): Maximum value that the operation can have. This will be scaled to
            ``level/10``.

>>>>>>> bc0835b1
    Returns:
        float: The result from scaling ``maxval`` according to ``level``.
    """
    return float(level) * maxval / 10.


def _sample_level(n: float):
    """Helper function to sample from a uniform distribution between ``0.1`` and some value ``n``."""
    return np.random.uniform(low=0.1, high=n)


def _symmetric_sample(level: float):
    """Helper function to sample from a symmetric distribution.

    The distribution over the domain [0.1, 10] with ``median == 1`` and uniform probability of ``x | 0.1 ≤ x ≤ 1``,
    and ``x | 1 ≤ x ≤ 10``.

    Used for sampling transforms that can range from intensity 0 to infinity and for which an intensity
    of 1 meaning no change.
    """
    if np.random.uniform() > 0.5:
        return np.random.uniform(1, level)
    else:
        return np.random.uniform(1 - (0.09 * level), 1)


def autocontrast(pil_img: Image.Image, level: float = 0.0):
    """Autocontrast an image.

    .. seealso:: :func:`PIL.ImageOps.autocontrast`.

    Args:
        pil_img (PIL.Image.Image): The image.
        level (float): The intensity.
    """
    del level  # unused
    return ImageOps.autocontrast(pil_img)


def equalize(pil_img: Image.Image, level: float):
    """Equalize an image.

    .. seealso:: :func:`PIL.ImageOps.equalize`.

    Args:
        pil_img (PIL.Image.Image): The image.
        level (float): The intensity.
    """
    del level  # unused
    return ImageOps.equalize(pil_img)


def posterize(pil_img: Image.Image, level: float):
    """Posterize an image.

    .. seealso:: :func:`PIL.ImageOps.posterize`.

    Args:
<<<<<<< HEAD
        pil_img (Image.Image): The image.
        level (float): The intensity, which should be in ``[0, 10]``.
=======
        pil_img (PIL.Image.Image): The image.
        level (float): The intensity, which should
            be in ``[0, 10]``.
>>>>>>> bc0835b1
    """
    level = _int_parameter(_sample_level(level), 4)
    return ImageOps.posterize(pil_img, 4 - level)


def rotate(pil_img: Image.Image, level: float):
    """Rotate an image.

    Args:
<<<<<<< HEAD
        pil_img (Image.Image): The image.
        level (float): The intensity, which should be in ``[0, 10]``.
=======
        pil_img (PIL.Image.Image): The image.
        level (float): The intensity, which should
            be in ``[0, 10]``.
>>>>>>> bc0835b1
    """
    degrees = _int_parameter(_sample_level(level), 30)
    if np.random.uniform() > 0.5:
        degrees = -degrees
    return pil_img.rotate(degrees, resample=Image.BILINEAR)


def solarize(pil_img: Image.Image, level: float):
    """Solarize an image.

    .. seealso:: :func:`PIL.ImageOps.solarize`.

    Args:
<<<<<<< HEAD
        pil_img (Image.Image): The image.
        level (float): The intensity, which should be in ``[0, 10]``.
=======
        pil_img (PIL.Image.Image): The image.
        level (float): The intensity, which should
            be in ``[0, 10]``.
>>>>>>> bc0835b1
    """
    level = _int_parameter(_sample_level(level), 256)
    return ImageOps.solarize(pil_img, 256 - level)


def shear_x(pil_img: Image.Image, level: float):
    """Shear an image horizontally.

    Args:
<<<<<<< HEAD
        pil_img (Image.Image): The image.
        level (float): The intensity, which should be in ``[0, 10]``.
=======
        pil_img (PIL.Image.Image): The image.
        level (float): The intensity, which should
            be in ``[0, 10]``.
>>>>>>> bc0835b1
    """
    level = _float_parameter(_sample_level(level), 0.3)
    if np.random.uniform() > 0.5:
        level = -level
    return pil_img.transform(pil_img.size, Image.AFFINE, (1, level, 0, 0, 1, 0), resample=Image.BILINEAR)


def shear_y(pil_img: Image.Image, level: float):
    """Shear an image vertically.

    Args:
<<<<<<< HEAD
        pil_img (Image.Image): The image.
        level (float): The intensity, which should be in ``[0, 10]``.
=======
        pil_img (PIL.Image.Image): The image.
        level (float): The intensity, which should
            be in ``[0, 10]``.
>>>>>>> bc0835b1
    """
    level = _float_parameter(_sample_level(level), 0.3)
    if np.random.uniform() > 0.5:
        level = -level
    return pil_img.transform(pil_img.size, Image.AFFINE, (1, 0, 0, level, 1, 0), resample=Image.BILINEAR)


def translate_x(pil_img: Image.Image, level: float):
    """Shear an image horizontally.

    Args:
<<<<<<< HEAD
        pil_img (Image.Image): The image.
        level (float): The intensity, which should be in ``[0, 10]``.
=======
        pil_img (PIL.Image.Image): The image.
        level (float): The intensity, which should
            be in ``[0, 10]``.
>>>>>>> bc0835b1
    """
    level = _int_parameter(_sample_level(level), pil_img.size[0] / 3)
    if np.random.random() > 0.5:
        level = -level
    return pil_img.transform(pil_img.size, Image.AFFINE, (1, 0, level, 0, 1, 0), resample=Image.BILINEAR)


def translate_y(pil_img: Image.Image, level: float):
    """Shear an image vertically.

    Args:
<<<<<<< HEAD
        pil_img (Image.Image): The image.
        level (float): The intensity, which should be in ``[0, 10]``.
=======
        pil_img (PIL.Image.Image): The image.
        level (float): The intensity, which should
            be in ``[0, 10]``.
>>>>>>> bc0835b1
    """
    level = _int_parameter(_sample_level(level), pil_img.size[1] / 3)
    if np.random.random() > 0.5:
        level = -level
    return pil_img.transform(pil_img.size, Image.AFFINE, (1, 0, 0, 0, 1, level), resample=Image.BILINEAR)


# The following augmentations overlap with corruptions in the ImageNet-C/CIFAR10-C test
# sets. Their original implementations also have an intensity sampling scheme that
# samples a value bounded by 0.118 at a minimum, and a maximum value of intensity*0.18+
# 0.1, which ranged from 0.28 (intensity = 1) to 1.9 (intensity 10). These augmentations
# have different effects depending on whether they are < 0 or > 0, so the original
# sampling scheme does not make sense to me. Accordingly, I replaced it with the
# _symmetric_sample() above.


def color(pil_img: Image.Image, level: float):
    """Enhance color on an image.

    .. seealso:: :class:`PIL.ImageEnhance.Color`.

    Args:
<<<<<<< HEAD
        pil_img (Image.Image): The image.
        level (float): The intensity, which should be in ``[0, 10]``.
=======
        pil_img (PIL.Image.Image): The image.
        level (float): The intensity, which should
            be in ``[0, 10]``.
>>>>>>> bc0835b1
    """
    level = _symmetric_sample(level)
    return ImageEnhance.Color(pil_img).enhance(level)


def color_original(pil_img: Image.Image, level: float):
    """Enhance color on an image, following the
    corruptions in the ImageNet-C/CIFAR10-C test sets.

    .. seealso :class:`PIL.ImageEnhance.Color`.

    Args:
<<<<<<< HEAD
        pil_img (Image.Image): The image.
        level (float): The intensity, which should be in ``[0, 10]``.
=======
        pil_img (PIL.Image.Image): The image.
        level (float): The intensity, which should
            be in ``[0, 10]``.
>>>>>>> bc0835b1
    """
    level = _float_parameter(_sample_level(level), 1.8) + 0.1
    return ImageEnhance.Color(pil_img).enhance(level)


def contrast(pil_img: Image.Image, level: float):
    """Enhance contrast on an image.

    .. seealso:: :class:`PIL.ImageEnhance.Contrast`.

    Args:
<<<<<<< HEAD
        pil_img (Image.Image): The image.
        level (float): The intensity, which should be in ``[0, 10]``.
=======
        pil_img (PIL.Image.Image): The image.
        level (float): The intensity, which should
            be in ``[0, 10]``.
>>>>>>> bc0835b1
    """
    level = _symmetric_sample(level)
    return ImageEnhance.Contrast(pil_img).enhance(level)


def contrast_original(pil_img: Image.Image, level: float):
    """Enhance contrast on an image, following the
    corruptions in the ImageNet-C/CIFAR10-C test sets.

    .. seealso:: :class:`PIL.ImageEnhance.Contrast`.

    Args:
<<<<<<< HEAD
        pil_img (Image.Image): The image.
        level (float): The intensity, which should be in ``[0, 10]``.
=======
        pil_img (PIL.Image.Image): The image.
        level (float): The intensity, which should
            be in ``[0, 10]``.
>>>>>>> bc0835b1
    """
    level = _float_parameter(_sample_level(level), 1.8) + 0.1
    return ImageEnhance.Contrast(pil_img).enhance(level)


def brightness(pil_img: Image.Image, level: float):
    """Enhance brightness on an image.

    .. seealso:: :class:`PIL.ImageEnhance.Brightness`.

    Args:
<<<<<<< HEAD
        pil_img (Image.Image): The image.
        level (float): The intensity, which should be in ``[0, 10]``.
=======
        pil_img (PIL.Image.Image): The image.
        level (float): The intensity, which should be
            in ``[0, 10]``.
>>>>>>> bc0835b1
    """
    level = _symmetric_sample(level)
    # Reduce intensity of brightness increases
    if level > 1:
        level = level * .75
    return ImageEnhance.Brightness(pil_img).enhance(level)


def brightness_original(pil_img: Image.Image, level: float):
    """Enhance brightness on an image, following the
    corruptions in the ImageNet-C/CIFAR10-C test sets.

    .. seealso:: :class:`PIL.ImageEnhance.Brightness`.

    Args:
<<<<<<< HEAD
        pil_img (Image.Image): The image.
        level (float): The intensity, which should be in ``[0, 10]``.
=======
        pil_img (PIL.Image.Image): The image.
        level (float): The intensity, which should
            be in ``[0, 10]``.
>>>>>>> bc0835b1
    """
    level = _float_parameter(_sample_level(level), 1.8) + 0.1
    return ImageEnhance.Brightness(pil_img).enhance(level)


def sharpness(pil_img: Image.Image, level: float):
    """Enhance sharpness on an image.

    .. seealso:: :class:`PIL.ImageEnhance.Sharpness`.

    Args:
<<<<<<< HEAD
        pil_img (Image.Image): The image.
        level (float): The intensity, which should be in ``[0, 10]``.
=======
        pil_img (PIL.Image.Image): The image.
        level (float): The intensity, which should
            be in ``[0, 10]``.
>>>>>>> bc0835b1
    """
    level = _symmetric_sample(level)
    return ImageEnhance.Sharpness(pil_img).enhance(level)


def sharpness_original(pil_img: Image.Image, level: float):
    """Enhance sharpness on an image, following the
    corruptions in the ImageNet-C/CIFAR10-C test sets.

    .. seealso:: :class:`PIL.ImageEnhance.Sharpness`.

    Args:
<<<<<<< HEAD
        pil_img (Image.Image): The image.
        level (float): The intensity, which should be in ``[0, 10]``.
=======
        pil_img (PIL.Image.Image): The image.
        level (float): The intensity, which should
            be in ``[0, 10]``.
>>>>>>> bc0835b1
    """
    level = _float_parameter(_sample_level(level), 1.8) + 0.1
    return ImageEnhance.Sharpness(pil_img).enhance(level)


augmentation_sets = {
    'all': [
        autocontrast, equalize, posterize, rotate, solarize, shear_x, shear_y, translate_x, translate_y, color,
        contrast, brightness, sharpness
    ],
    # Augmentations that don't overlap with ImageNet-C/CIFAR10-C test sets
    'safe': [autocontrast, equalize, posterize, rotate, solarize, shear_x, shear_y, translate_x, translate_y],
    # Augmentations that use original implementations of color, contrast, brightness, and sharpness
    'original': [
        autocontrast, equalize, posterize, rotate, solarize, shear_x, shear_y, translate_x, translate_y, color_original,
        contrast_original, brightness_original, sharpness_original
    ],
}<|MERGE_RESOLUTION|>--- conflicted
+++ resolved
@@ -14,13 +14,8 @@
     AugmentationFn ((PIL.Image.Image, float) -> PIL.Image.Image):
         The type annotation for describing an augmentation function.
 
-<<<<<<< HEAD
         Each augmentation takes a :class:`PIL.Image.Image` and an intensity level in the range ``[0, 10]``,
         and returns an augmented image.
-=======
-        Each augmentation takes a :class:`~PIL.Image.Image` and an intensity level in
-        the range ``[0; 10]`` and returns an augmented image.
->>>>>>> bc0835b1
 
     augmentation_sets (Dict[str, List[AugmentationFn]]): The collection of all augmentations.
         This dictionary has the following entries:
@@ -79,16 +74,10 @@
     """Helper function to scale a value between ``0`` and ``maxval`` and return as a float.
 
     Args:
-<<<<<<< HEAD
-      level (float): Level of the operation that will be between ``[0, 10]``.
-      maxval (float): Maximum value that the operation can have. This will be scaled to
-          level/10.
-=======
         level (float): Level of the operation that will be between [0, 10].
         maxval (float): Maximum value that the operation can have. This will be scaled to
             ``level/10``.
 
->>>>>>> bc0835b1
     Returns:
         float: The result from scaling ``maxval`` according to ``level``.
     """
@@ -147,14 +136,9 @@
     .. seealso:: :func:`PIL.ImageOps.posterize`.
 
     Args:
-<<<<<<< HEAD
-        pil_img (Image.Image): The image.
-        level (float): The intensity, which should be in ``[0, 10]``.
-=======
-        pil_img (PIL.Image.Image): The image.
-        level (float): The intensity, which should
-            be in ``[0, 10]``.
->>>>>>> bc0835b1
+        pil_img (PIL.Image.Image): The image.
+        level (float): The intensity, which should
+            be in ``[0, 10]``.
     """
     level = _int_parameter(_sample_level(level), 4)
     return ImageOps.posterize(pil_img, 4 - level)
@@ -164,14 +148,9 @@
     """Rotate an image.
 
     Args:
-<<<<<<< HEAD
-        pil_img (Image.Image): The image.
-        level (float): The intensity, which should be in ``[0, 10]``.
-=======
-        pil_img (PIL.Image.Image): The image.
-        level (float): The intensity, which should
-            be in ``[0, 10]``.
->>>>>>> bc0835b1
+        pil_img (PIL.Image.Image): The image.
+        level (float): The intensity, which should
+            be in ``[0, 10]``.
     """
     degrees = _int_parameter(_sample_level(level), 30)
     if np.random.uniform() > 0.5:
@@ -185,14 +164,9 @@
     .. seealso:: :func:`PIL.ImageOps.solarize`.
 
     Args:
-<<<<<<< HEAD
-        pil_img (Image.Image): The image.
-        level (float): The intensity, which should be in ``[0, 10]``.
-=======
-        pil_img (PIL.Image.Image): The image.
-        level (float): The intensity, which should
-            be in ``[0, 10]``.
->>>>>>> bc0835b1
+        pil_img (PIL.Image.Image): The image.
+        level (float): The intensity, which should
+            be in ``[0, 10]``.
     """
     level = _int_parameter(_sample_level(level), 256)
     return ImageOps.solarize(pil_img, 256 - level)
@@ -202,14 +176,9 @@
     """Shear an image horizontally.
 
     Args:
-<<<<<<< HEAD
-        pil_img (Image.Image): The image.
-        level (float): The intensity, which should be in ``[0, 10]``.
-=======
-        pil_img (PIL.Image.Image): The image.
-        level (float): The intensity, which should
-            be in ``[0, 10]``.
->>>>>>> bc0835b1
+        pil_img (PIL.Image.Image): The image.
+        level (float): The intensity, which should
+            be in ``[0, 10]``.
     """
     level = _float_parameter(_sample_level(level), 0.3)
     if np.random.uniform() > 0.5:
@@ -221,14 +190,9 @@
     """Shear an image vertically.
 
     Args:
-<<<<<<< HEAD
-        pil_img (Image.Image): The image.
-        level (float): The intensity, which should be in ``[0, 10]``.
-=======
-        pil_img (PIL.Image.Image): The image.
-        level (float): The intensity, which should
-            be in ``[0, 10]``.
->>>>>>> bc0835b1
+        pil_img (PIL.Image.Image): The image.
+        level (float): The intensity, which should
+            be in ``[0, 10]``.
     """
     level = _float_parameter(_sample_level(level), 0.3)
     if np.random.uniform() > 0.5:
@@ -240,14 +204,9 @@
     """Shear an image horizontally.
 
     Args:
-<<<<<<< HEAD
-        pil_img (Image.Image): The image.
-        level (float): The intensity, which should be in ``[0, 10]``.
-=======
-        pil_img (PIL.Image.Image): The image.
-        level (float): The intensity, which should
-            be in ``[0, 10]``.
->>>>>>> bc0835b1
+        pil_img (PIL.Image.Image): The image.
+        level (float): The intensity, which should
+            be in ``[0, 10]``.
     """
     level = _int_parameter(_sample_level(level), pil_img.size[0] / 3)
     if np.random.random() > 0.5:
@@ -259,14 +218,9 @@
     """Shear an image vertically.
 
     Args:
-<<<<<<< HEAD
-        pil_img (Image.Image): The image.
-        level (float): The intensity, which should be in ``[0, 10]``.
-=======
-        pil_img (PIL.Image.Image): The image.
-        level (float): The intensity, which should
-            be in ``[0, 10]``.
->>>>>>> bc0835b1
+        pil_img (PIL.Image.Image): The image.
+        level (float): The intensity, which should
+            be in ``[0, 10]``.
     """
     level = _int_parameter(_sample_level(level), pil_img.size[1] / 3)
     if np.random.random() > 0.5:
@@ -289,14 +243,9 @@
     .. seealso:: :class:`PIL.ImageEnhance.Color`.
 
     Args:
-<<<<<<< HEAD
-        pil_img (Image.Image): The image.
-        level (float): The intensity, which should be in ``[0, 10]``.
-=======
-        pil_img (PIL.Image.Image): The image.
-        level (float): The intensity, which should
-            be in ``[0, 10]``.
->>>>>>> bc0835b1
+        pil_img (PIL.Image.Image): The image.
+        level (float): The intensity, which should
+            be in ``[0, 10]``.
     """
     level = _symmetric_sample(level)
     return ImageEnhance.Color(pil_img).enhance(level)
@@ -309,14 +258,9 @@
     .. seealso :class:`PIL.ImageEnhance.Color`.
 
     Args:
-<<<<<<< HEAD
-        pil_img (Image.Image): The image.
-        level (float): The intensity, which should be in ``[0, 10]``.
-=======
-        pil_img (PIL.Image.Image): The image.
-        level (float): The intensity, which should
-            be in ``[0, 10]``.
->>>>>>> bc0835b1
+        pil_img (PIL.Image.Image): The image.
+        level (float): The intensity, which should
+            be in ``[0, 10]``.
     """
     level = _float_parameter(_sample_level(level), 1.8) + 0.1
     return ImageEnhance.Color(pil_img).enhance(level)
@@ -328,14 +272,9 @@
     .. seealso:: :class:`PIL.ImageEnhance.Contrast`.
 
     Args:
-<<<<<<< HEAD
-        pil_img (Image.Image): The image.
-        level (float): The intensity, which should be in ``[0, 10]``.
-=======
-        pil_img (PIL.Image.Image): The image.
-        level (float): The intensity, which should
-            be in ``[0, 10]``.
->>>>>>> bc0835b1
+        pil_img (PIL.Image.Image): The image.
+        level (float): The intensity, which should
+            be in ``[0, 10]``.
     """
     level = _symmetric_sample(level)
     return ImageEnhance.Contrast(pil_img).enhance(level)
@@ -348,14 +287,9 @@
     .. seealso:: :class:`PIL.ImageEnhance.Contrast`.
 
     Args:
-<<<<<<< HEAD
-        pil_img (Image.Image): The image.
-        level (float): The intensity, which should be in ``[0, 10]``.
-=======
-        pil_img (PIL.Image.Image): The image.
-        level (float): The intensity, which should
-            be in ``[0, 10]``.
->>>>>>> bc0835b1
+        pil_img (PIL.Image.Image): The image.
+        level (float): The intensity, which should
+            be in ``[0, 10]``.
     """
     level = _float_parameter(_sample_level(level), 1.8) + 0.1
     return ImageEnhance.Contrast(pil_img).enhance(level)
@@ -367,14 +301,9 @@
     .. seealso:: :class:`PIL.ImageEnhance.Brightness`.
 
     Args:
-<<<<<<< HEAD
-        pil_img (Image.Image): The image.
-        level (float): The intensity, which should be in ``[0, 10]``.
-=======
         pil_img (PIL.Image.Image): The image.
         level (float): The intensity, which should be
             in ``[0, 10]``.
->>>>>>> bc0835b1
     """
     level = _symmetric_sample(level)
     # Reduce intensity of brightness increases
@@ -390,14 +319,9 @@
     .. seealso:: :class:`PIL.ImageEnhance.Brightness`.
 
     Args:
-<<<<<<< HEAD
-        pil_img (Image.Image): The image.
-        level (float): The intensity, which should be in ``[0, 10]``.
-=======
-        pil_img (PIL.Image.Image): The image.
-        level (float): The intensity, which should
-            be in ``[0, 10]``.
->>>>>>> bc0835b1
+        pil_img (PIL.Image.Image): The image.
+        level (float): The intensity, which should
+            be in ``[0, 10]``.
     """
     level = _float_parameter(_sample_level(level), 1.8) + 0.1
     return ImageEnhance.Brightness(pil_img).enhance(level)
@@ -409,14 +333,9 @@
     .. seealso:: :class:`PIL.ImageEnhance.Sharpness`.
 
     Args:
-<<<<<<< HEAD
-        pil_img (Image.Image): The image.
-        level (float): The intensity, which should be in ``[0, 10]``.
-=======
-        pil_img (PIL.Image.Image): The image.
-        level (float): The intensity, which should
-            be in ``[0, 10]``.
->>>>>>> bc0835b1
+        pil_img (PIL.Image.Image): The image.
+        level (float): The intensity, which should
+            be in ``[0, 10]``.
     """
     level = _symmetric_sample(level)
     return ImageEnhance.Sharpness(pil_img).enhance(level)
@@ -429,14 +348,9 @@
     .. seealso:: :class:`PIL.ImageEnhance.Sharpness`.
 
     Args:
-<<<<<<< HEAD
-        pil_img (Image.Image): The image.
-        level (float): The intensity, which should be in ``[0, 10]``.
-=======
-        pil_img (PIL.Image.Image): The image.
-        level (float): The intensity, which should
-            be in ``[0, 10]``.
->>>>>>> bc0835b1
+        pil_img (PIL.Image.Image): The image.
+        level (float): The intensity, which should
+            be in ``[0, 10]``.
     """
     level = _float_parameter(_sample_level(level), 1.8) + 0.1
     return ImageEnhance.Sharpness(pil_img).enhance(level)
