# Copyright 2022 MosaicML Composer authors
# SPDX-License-Identifier: Apache-2.0

"""Modules and layers for applying the Stochastic Depth algorithm."""

from __future__ import annotations

import functools
import logging
from typing import Optional, Sequence, Type, Union

import torch
from torch.optim import Optimizer
from torchvision.models.resnet import Bottleneck

from composer.algorithms.stochastic_depth.sample_stochastic_layers import SampleStochasticBottleneck
from composer.algorithms.stochastic_depth.stochastic_layers import StochasticBottleneck
from composer.core import Algorithm, Event, State
from composer.core.time import Time, TimeUnit
from composer.loggers import Logger
from composer.utils import module_surgery

log = logging.getLogger(__name__)

_VALID_LAYER_DISTRIBUTIONS = ('uniform', 'linear')

_STOCHASTIC_LAYER_MAPPING = {
    'block': {
        'ResNetBottleneck': (Bottleneck, StochasticBottleneck)
    },
    'sample': {
        'ResNetBottleneck': (Bottleneck, SampleStochasticBottleneck)
    }
}

__all__ = ['apply_stochastic_depth', 'StochasticDepth']


def apply_stochastic_depth(model: torch.nn.Module,
                           target_layer_name: str,
                           stochastic_method: str = 'block',
                           drop_rate: float = 0.2,
                           drop_distribution: str = 'linear',
                           use_same_gpu_seed: bool = True,
                           optimizers: Optional[Union[Optimizer, Sequence[Optimizer]]] = None) -> torch.nn.Module:
    """Applies Stochastic Depth (`Huang et al, 2016 <https://arxiv.org/abs/1603.09382>`_) to the specified model.

    The algorithm replaces the specified target layer with a stochastic version
    of the layer. The stochastic layer will randomly drop either samples or the
    layer itself depending on the stochastic method specified. The block-wise
    version follows the original paper. The sample-wise version follows the
    implementation used for EfficientNet in the
    `Tensorflow/TPU repo <https://github.com/tensorflow/tpu>`_.

    .. note::

        Stochastic Depth only works on instances of :class:`torchvision.models.resnet.ResNet`
        for now.

    Args:
        model (torch.nn.Module): model containing modules to be replaced with
            stochastic versions.
        target_layer_name (str): Block to replace with a stochastic block
            equivalent. The name must be registered in ``STOCHASTIC_LAYER_MAPPING``
            dictionary with the target layer class and the stochastic layer class.
            Currently, only :class:`torchvision.models.resnet.Bottleneck` is supported.
        stochastic_method (str, optional): The version of stochastic depth to use.
            ``"block"`` randomly drops blocks during training. ``"sample"`` randomly
            drops samples within a block during training. Default: ``"block"``.
        drop_rate (float, optional): The base probability of dropping a layer or sample.
            Must be between 0.0 and 1.0. Default: `0.2``.
        drop_distribution (str, optional): How ``drop_rate`` is distributed across
            layers. Value must be one of ``"uniform"`` or ``"linear"``.
            ``"uniform"`` assigns the same ``drop_rate`` across all layers.
            ``"linear"`` linearly increases the drop rate across layer depth,
            starting with 0 drop rate and ending with ``drop_rate``.
            Default: ``"linear"``.
        use_same_gpu_seed (bool, optional): Set to ``True`` to have the
            same layers dropped across GPUs when using multi-GPU training.
            Set to ``False`` to have each GPU drop a different set of layers. Only used
            with ``"block"`` stochastic method. Default: ``True``.
        optimizers (torch.optim.Optimizer | Sequence[torch.optim.Optimizer], optional):
            Existing optimizers bound to ``model.parameters()``.
            All optimizers that have already been constructed with
            ``model.parameters()`` must be specified here so they will optimize
            the correct parameters.

            If the optimizer(s) are constructed *after* calling this function,
            then it is safe to omit this parameter. These optimizers will see the correct
            model parameters.

    Returns:
        The modified model

    Example:
        .. testcode::

            import composer.functional as cf
            from torchvision import models
            model = models.resnet50()
            cf.apply_stochastic_depth(
                model,
                target_layer_name='ResNetBottleneck'
            )
    """
    _validate_stochastic_hparams(target_layer_name=target_layer_name,
                                 stochastic_method=stochastic_method,
                                 drop_rate=drop_rate,
                                 drop_distribution=drop_distribution)
    transforms = {}
    target_layer, stochastic_layer = _STOCHASTIC_LAYER_MAPPING[stochastic_method][target_layer_name]
    module_count = module_surgery.count_module_instances(model, target_layer)
    shared_kwargs = {'drop_rate': drop_rate, 'drop_distribution': drop_distribution, 'module_count': module_count}
    if stochastic_method == 'block':
        rand_generator = torch.Generator()  # Random number generator for each layer
        stochastic_from_target_layer = functools.partial(stochastic_layer.from_target_layer,
                                                         **shared_kwargs,
                                                         use_same_gpu_seed=use_same_gpu_seed,
                                                         rand_generator=rand_generator)
    elif stochastic_method == 'sample':
        stochastic_from_target_layer = functools.partial(stochastic_layer.from_target_layer, **shared_kwargs)
    else:
        raise ValueError(f'stochastic_method {stochastic_method} is not supported.'
                         f' Must be one of {list(_STOCHASTIC_LAYER_MAPPING.keys())}')
    transforms[target_layer] = stochastic_from_target_layer
    module_surgery.replace_module_classes(model, optimizers=optimizers, policies=transforms)
    return model


class StochasticDepth(Algorithm):
    """Applies Stochastic Depth (`Huang et al, 2016 <https://arxiv.org/abs/1603.09382>`_) to the specified model.

    The algorithm replaces the specified target layer with a stochastic version
    of the layer. The stochastic layer will randomly drop either samples or the
    layer itself depending on the stochastic method specified. The block-wise
    version follows the original paper. The sample-wise version follows the
    implementation used for EfficientNet in the
    `Tensorflow/TPU repo <https://github.com/tensorflow/tpu>`_.

    Runs on :attr:`~composer.core.event.Event.INIT`, as well as
    :attr:`~composer.core.event.Event.BATCH_START` if ``drop_warmup > 0``.

    .. note::

<<<<<<< HEAD
        Stochastic Depth only works on instances of :class:`torchvision.models.resnet.ResNet` for now.
=======
        Stochastic Depth only works on instances of :class:`torchvision.models.resnet.ResNet`
        for now.
>>>>>>> bc0835b1

    Args:
        target_layer_name (str): Block to replace with a stochastic block
            equivalent. The name must be registered in ``STOCHASTIC_LAYER_MAPPING``
            dictionary with the target layer class and the stochastic layer class.
            Currently, only :class:`torchvision.models.resnet.Bottleneck` is supported.
        stochastic_method (str, optional): The version of stochastic depth to use.
            ``"block"`` randomly drops blocks during training. ``"sample"`` randomly drops
            samples within a block during training. Default: ``"block"``.
        drop_rate (float, optional): The base probability of dropping a layer or sample.
            Must be between 0.0 and 1.0. Default: ``0.2``.
        drop_distribution (str, optional): How ``drop_rate`` is distributed across
            layers. Value must be one of ``"uniform"`` or ``"linear"``.
            ``"uniform"`` assigns the same ``drop_rate`` across all layers.
            ``"linear"`` linearly increases the drop rate across layer depth,
            starting with 0 drop rate and ending with ``drop_rate``. Default: ``"linear"``.
        drop_warmup (str | Time | float, optional): A :class:`Time` object,
            time-string, or float on ``[0.0, 1.0]`` representing the fraction of the
            training duration to linearly increase the drop probability to
            `linear_drop_rate`. Default: ``0.0``.
        use_same_gpu_seed (bool, optional): Set to ``True`` to have the same layers dropped
            across GPUs when using multi-GPU training. Set to ``False`` to
            have each GPU drop a different set of layers. Only used
            with ``"block"`` stochastic method. Default: ``True``.
    """

    def __init__(self,
                 target_layer_name: str,
                 stochastic_method: str = 'block',
                 drop_rate: float = 0.2,
                 drop_distribution: str = 'linear',
                 drop_warmup: Union[float, Time, str] = 0.0,
                 use_same_gpu_seed: bool = True):

        if drop_rate == 0.0:
            log.warning('Stochastic Depth will have no effect when drop_rate set to 0')

        if stochastic_method == 'sample' and not use_same_gpu_seed:
            log.warning('use_same_gpu_seed=false has no effect when using the "sample" method')

        self.target_layer_name = target_layer_name
        self.stochastic_method = stochastic_method
        self.drop_rate = drop_rate
        self.drop_distribution = drop_distribution
        if isinstance(drop_warmup, str):
            drop_warmup = Time.from_timestring(drop_warmup)
        if isinstance(drop_warmup, float):
            drop_warmup = Time(drop_warmup, TimeUnit.DURATION)
        self.drop_warmup = drop_warmup
        self.use_same_gpu_seed = use_same_gpu_seed
        _validate_stochastic_hparams(stochastic_method=self.stochastic_method,
                                     target_layer_name=self.target_layer_name,
                                     drop_rate=self.drop_rate,
                                     drop_distribution=self.drop_distribution,
                                     drop_warmup=str(self.drop_warmup))

    @property
    def find_unused_parameters(self) -> bool:
        return self.stochastic_method == 'block'

    def match(self, event: Event, state: State) -> bool:
        return (event == Event.INIT) or (event == Event.BATCH_START and self.drop_warmup > 0.0)

    def apply(self, event: Event, state: State, logger: Logger) -> Optional[int]:
<<<<<<< HEAD
        """Applies StochasticDepth modification to the state's model.

        Args:
            event (Event): The current event.
            state (State): The current trainer state.
            logger (Logger): The training logger.
        """
=======
>>>>>>> bc0835b1
        assert state.model is not None
        target_layer, stochastic_layer = _STOCHASTIC_LAYER_MAPPING[self.stochastic_method][self.target_layer_name]

        if event == Event.INIT:
            if module_surgery.count_module_instances(state.model, target_layer) == 0:
                log.warning(f'No {self.target_layer_name} found in model! Algorithm will function as a no-op.')

            apply_stochastic_depth(state.model,
                                   optimizers=state.optimizers,
                                   target_layer_name=self.target_layer_name,
                                   stochastic_method=self.stochastic_method,
                                   drop_rate=self.drop_rate,
                                   drop_distribution=self.drop_distribution,
                                   use_same_gpu_seed=self.use_same_gpu_seed)
            num_stochastic_layers = module_surgery.count_module_instances(state.model, stochastic_layer)
            logger.data_epoch({'stochastic_depth/num_stochastic_layers': num_stochastic_layers})

        elif event == Event.BATCH_START:
            elapsed_duration = state.get_elapsed_duration()
            assert elapsed_duration is not None, 'elapsed duration is set on BATCH_START'
            if elapsed_duration < self.drop_warmup:
                current_drop_rate = float(elapsed_duration / self.drop_warmup) * self.drop_rate
                _update_drop_rate(state.model, stochastic_layer, current_drop_rate, self.drop_distribution)
            else:
                current_drop_rate = self.drop_rate
            logger.data_batch({'stochastic_depth/drop_rate': current_drop_rate})


def _validate_stochastic_hparams(target_layer_name: str,
                                 stochastic_method: str,
                                 drop_rate: float,
                                 drop_distribution: str,
                                 drop_warmup: str = '0dur'):
    """Helper function to validate the Stochastic Depth hyperparameter values."""

    if stochastic_method and (stochastic_method not in _STOCHASTIC_LAYER_MAPPING):
        raise ValueError(f'stochastic_method {stochastic_method} is not supported.'
                         f' Must be one of {list(_STOCHASTIC_LAYER_MAPPING.keys())}')

    if target_layer_name and (target_layer_name not in _STOCHASTIC_LAYER_MAPPING[stochastic_method]):
        raise ValueError(f'target_layer_name {target_layer_name} is not supported with {stochastic_method}.'
                         f' Must be one of {list(_STOCHASTIC_LAYER_MAPPING[stochastic_method].keys())}')

    if drop_rate and (drop_rate < 0 or drop_rate > 1):
        raise ValueError(f'drop_rate must be between 0 and 1: {drop_rate}')

    if drop_distribution and (drop_distribution not in _VALID_LAYER_DISTRIBUTIONS):
        raise ValueError(f"drop_distribution '{drop_distribution}' is"
                         f' not supported. Must be one of {list(_VALID_LAYER_DISTRIBUTIONS)}')

    if stochastic_method == 'sample' and Time.from_timestring(drop_warmup).value != 0:
        raise ValueError(f"drop_warmup can not be used with 'sample' stochastic_method")


def _update_drop_rate(module: torch.nn.Module, stochastic_block: Type[torch.nn.Module], drop_rate: float,
                      drop_distribution: str):
    """Recursively updates a module's drop_rate attributes with a new value."""

    if (len(list(module.children())) == 0 and len(list(module.parameters())) > 0):
        return
    else:
        for child in module.children():
            if isinstance(child, stochastic_block):
                if drop_distribution == 'uniform':
                    current_drop_rate = drop_rate
                elif drop_distribution == 'linear':
                    current_drop_rate = ((child.module_id + 1) / child.module_count) * drop_rate  # type: ignore
                else:
                    raise ValueError(f"drop_distribution '{drop_distribution}' is"
                                     f' not supported. Must be one of {list(_VALID_LAYER_DISTRIBUTIONS)}')
                child.drop_rate = torch.tensor(current_drop_rate)
            _update_drop_rate(child, stochastic_block, drop_rate, drop_distribution)<|MERGE_RESOLUTION|>--- conflicted
+++ resolved
@@ -142,12 +142,7 @@
 
     .. note::
 
-<<<<<<< HEAD
         Stochastic Depth only works on instances of :class:`torchvision.models.resnet.ResNet` for now.
-=======
-        Stochastic Depth only works on instances of :class:`torchvision.models.resnet.ResNet`
-        for now.
->>>>>>> bc0835b1
 
     Args:
         target_layer_name (str): Block to replace with a stochastic block
@@ -212,16 +207,6 @@
         return (event == Event.INIT) or (event == Event.BATCH_START and self.drop_warmup > 0.0)
 
     def apply(self, event: Event, state: State, logger: Logger) -> Optional[int]:
-<<<<<<< HEAD
-        """Applies StochasticDepth modification to the state's model.
-
-        Args:
-            event (Event): The current event.
-            state (State): The current trainer state.
-            logger (Logger): The training logger.
-        """
-=======
->>>>>>> bc0835b1
         assert state.model is not None
         target_layer, stochastic_layer = _STOCHASTIC_LAYER_MAPPING[self.stochastic_method][self.target_layer_name]
 
