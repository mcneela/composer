--- conflicted
+++ resolved
@@ -279,38 +279,29 @@
         state_dict["_is_model_ddp_wrapped"] = isinstance(self.model, DistributedDataParallel)
         return state_dict
 
-<<<<<<< HEAD
     def load_model_state(self, state_dict: types.StateDict, strict: bool, ignore_model_keys: List[str] = None):
-        """
-        Loads the model's state from a state_dict.
-=======
-    def load_model_state(self, state_dict: types.StateDict, strict: bool):
         """Loads the model's state from a state_dict.
->>>>>>> e5472abb
 
         Args:
             state_dict (types.StateDict): object returned from call to :meth:`state_dict`.
             strict (bool): whether the keys in the state_dict should perfectly match the keys in the model.
-        """
+            TODO: write the last element of the docstring here
+        """
+        # consume the DDP module.* prefix in order to match model weight names
         if state_dict["_is_model_ddp_wrapped"] and not isinstance(self.model, DistributedDataParallel):
             torch.nn.modules.utils.consume_prefix_in_state_dict_if_present(state_dict['model'], "module.")
-<<<<<<< HEAD
-            if ignore_model_keys is not None and len(ignore_model_keys) > 0:
-                for key in ignore_model_keys:
-                    del state_dict['model'][key]
-
-            missing_keys, unexpected_keys = self.model.load_state_dict(state_dict['model'], strict=strict)
-            if len(missing_keys) > 0:
-                logger.warning(f"Found these missing keys in the checkpoint: {', '.join(missing_keys)}")
-            if len(unexpected_keys) > 0:
-                logger.warning(f"Found these unexpected keys in the checkpoint: {', '.join(unexpected_keys)}")
-=======
+
+        # if necessary, delete some keys from the state_dict
+        if ignore_model_keys is not None and len(ignore_model_keys) > 0:
+            for key in ignore_model_keys:
+                del state_dict['model'][key]
+
+        # load checkpoint
         missing_keys, unexpected_keys = self.model.load_state_dict(state_dict['model'], strict=strict)
         if len(missing_keys) > 0:
             logger.warning(f"Found these missing keys in the checkpoint: {', '.join(missing_keys)}")
         if len(unexpected_keys) > 0:
             logger.warning(f"Found these unexpected keys in the checkpoint: {', '.join(unexpected_keys)}")
->>>>>>> e5472abb
 
     def load_state_dict(self, state: types.StateDict, strict: bool = False):
         """Loads the state.
