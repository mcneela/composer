# Copyright 2022 MosaicML Composer authors
# SPDX-License-Identifier: Apache-2.0

"""Base module for callbacks."""
from __future__ import annotations

import abc
from typing import TYPE_CHECKING, Any

from composer.core.serializable import Serializable

if TYPE_CHECKING:
    from composer import Event, State
    from composer.loggers import Logger

__all__ = ['Callback']


class Callback(Serializable, abc.ABC):
    """Base class for callbacks.

    Callbacks provide hooks that can run at each training loop :class:`.Event`. A callback is similar to
    an :class:`.Algorithm` in that they are run on specific events, but it differs from an :class:`.Algorithm` 
    in that it should not modify the training of the model. By convention, callbacks should not modify the 
    :class:`.State`. They are typically used to for non-essential recording functions such as logging or timing.

    Callbacks can be implemented in two ways:

    #.  Override the individual methods named for each :class:`.Event`.

        For example,

        .. doctest::

            >>> class MyCallback(Callback):
            ...     def epoch_start(self, state: State, logger: Logger):
            ...         print(f'Epoch: {int(state.timestamp.epoch)}')
            >>> # construct trainer object with your callback
            >>> trainer = Trainer(
            ...     model=model,
            ...     train_dataloader=train_dataloader,
            ...     eval_dataloader=eval_dataloader,
            ...     optimizers=optimizer,
            ...     max_duration="1ep",
            ...     callbacks=[MyCallback()],
            ... )
            >>> # trainer will run MyCallback whenever the EPOCH_START
            >>> # is triggered, like this:
            >>> _ = trainer.engine.run_event(Event.EPOCH_START)
            Epoch: 0

<<<<<<< HEAD
        .. testcleanup::

            trainer.engine.close()

    #.  Override :meth:`run_event` if you want a single method to handle all events. If this method is overridden, then
=======
    #.  Override :meth:`run_event` if you want a single method to handle all events.  If this method is overridden, then
>>>>>>> 49991cc6
        the individual methods corresponding to each event name (such as :meth:`epoch_start`) will no longer be
        automatically invoked. For example, if you override :meth:`run_event`, then :meth:`epoch_start` will not be called
        on the :attr:`.Event.EPOCH_START` event, :meth:`batch_start` will not be called on the
        :attr:`.Event.BATCH_START`, etc. However, you can invoke :meth:`epoch_start`, :meth:`batch_start`, etc. in your
        overriding implementation of :meth:`run_event`.

        For example,

        .. doctest::

            >>> class MyCallback(Callback):
            ...     def run_event(self, event: Event, state: State, logger: Logger):
            ...         if event == Event.EPOCH_START:
            ...             print(f'Epoch: {int(state.timestamp.epoch)}')
            >>> # construct trainer object with your callback
            >>> trainer = Trainer(
            ...     model=model,
            ...     train_dataloader=train_dataloader,
            ...     eval_dataloader=eval_dataloader,
            ...     optimizers=optimizer,
            ...     max_duration="1ep",
            ...     callbacks=[MyCallback()],
            ... )
            >>> # trainer will run MyCallback whenever the EPOCH_START
            >>> # is triggered, like this:
            >>> _ = trainer.engine.run_event(Event.EPOCH_START)
            Epoch: 0
    """

    def __init__(self, *args: Any, **kwargs: Any) -> None:
        # Stub signature for pyright
        del args, kwargs  # unused
        pass

    def run_event(self, event: Event, state: State, logger: Logger) -> None:
        """Called by the engine on each event.

        Args:
            event (Event): The event.
            state (State): The state.
            logger (Logger): The logger.
        """
        event_cb = getattr(self, event.value)
        return event_cb(state, logger)

    def init(self, state: State, logger: Logger) -> None:
        """Called on the :attr:`.Event.INIT` event.

        Args:
            state (State): The training state.
            logger (Logger): The logger.
        """
        del state, logger  # unused
        pass

    def fit_start(self, state: State, logger: Logger) -> None:
        """Called on the :attr:`.Event.FIT_START` event.

        Args:
            state (State): The training state.
            logger (Logger): The logger.
        """
        del state, logger  # unused
        pass

    def epoch_start(self, state: State, logger: Logger) -> None:
        """Called on the :attr:`.Event.EPOCH_START` event.

        Args:
            state (State): The training state.
            logger (Logger): The logger.
        """
        del state, logger  # unused
        pass

    def batch_start(self, state: State, logger: Logger) -> None:
        """Called on the :attr:`.Event.BATCH_START` event.

        Args:
            state (State): The training state.
            logger (Logger): The logger.
        """
        del state, logger  # unused
        pass

    def after_dataloader(self, state: State, logger: Logger) -> None:
        """Called on the :attr:`.Event.AFTER_DATALOADER` event.

        Args:
            state (State): The training state.
            logger (Logger): The logger.
        """
        del state, logger  # unused
        pass

    def before_train_batch(self, state: State, logger: Logger) -> None:
        """Called on the :attr:`.Event.BEFORE_TRAIN_BATCH` event.

        Args:
            state (State): The training state.
            logger (Logger): The logger.
        """
        del state, logger  # unused
        pass

    def before_forward(self, state: State, logger: Logger) -> None:
        """Called on the :attr:`.Event.BEFORE_FORWARD` event.

        Args:
            state (State): The training state.
            logger (Logger): The logger.
        """
        del state, logger  # unused
        pass

    def after_forward(self, state: State, logger: Logger) -> None:
        """Called on the :attr:`.Event.AFTER_FORWARD` event.

        Args:
            state (State): The training state.
            logger (Logger): The logger.
        """
        del state, logger  # unused
        pass

    def before_loss(self, state: State, logger: Logger) -> None:
        """Called on the :attr:`.Event.BEFORE_LOSS` event.

        Args:
            state (State): The training state.
            logger (Logger): The logger.
        """
        del state, logger  # unused
        pass

    def after_loss(self, state: State, logger: Logger) -> None:
        """Called on the :attr:`.Event.AFTER_LOSS` event.

        Args:
            state (State): The training state.
            logger (Logger): The logger.
        """
        del state, logger  # unused
        pass

    def before_backward(self, state: State, logger: Logger) -> None:
        """Called on the :attr:`.Event.BEFORE_BACKWARD` event.

        Args:
            state (State): The training state.
            logger (Logger): The logger.
        """
        del state, logger  # unused
        pass

    def after_backward(self, state: State, logger: Logger) -> None:
        """Called on the :attr:`.Event.AFTER_BACKWARD` event.

        Args:
            state (State): The training state.
            logger (Logger): The logger.
        """
        del state, logger  # unused
        pass

    def after_train_batch(self, state: State, logger: Logger) -> None:
        """Called on the :attr:`.Event.AFTER_TRAIN_BATCH` event.

        Args:
            state (State): The training state.
            logger (Logger): The logger.
        """
        del state, logger  # unused
        pass

    def batch_end(self, state: State, logger: Logger) -> None:
        """Called on the :attr:`.Event.BATCH_END` event.

        .. note::

           The following :attr:`.State.timestamp` member variables are 
           incremented immediately before the :attr:`.Event.BATCH_END` event.

           +------------------------------------+
           | :attr:`.Timestamp.batch`           |
           +------------------------------------+
           | :attr:`.Timestamp.batch_in_epoch`  |
           +------------------------------------+
           | :attr:`.Timestamp.sample`          |
           +------------------------------------+
           | :attr:`.Timestamp.sample_in_epoch` |
           +------------------------------------+
           | :attr:`.Timestamp.token`           |
           +------------------------------------+
           | :attr:`.Timestamp.token_in_epoch`  |
           +------------------------------------+

        Args:
            state (State): The training state.
            logger (Logger): The logger.
        """
        del state, logger  # unused
        pass

    def batch_checkpoint(self, state: State, logger: Logger) -> None:
        """Called on the :attr:`.Event.BATCH_CHECKPOINT` event.

        Args:
            state (State): The training state.
            logger (Logger): The logger.
        """
        del state, logger  # unused
        pass

    def epoch_end(self, state: State, logger: Logger) -> None:
        """Called on the :attr:`.Event.EPOCH_END` event.

        .. note::

            :attr:`.State.timestamp` member variable :attr:`.Timestamp.epoch` 
            is incremented immediately before :attr:`.Event.EPOCH_END`.

        Args:
            state (State): The training state.
            logger (Logger): The logger.
        """
        del state, logger  # unused
        pass

    def epoch_checkpoint(self, state: State, logger: Logger) -> None:
        """Called on the :attr:`.Event.EPOCH_CHECKPOINT` event.

        Args:
            state (State): The training state.
            logger (Logger): The logger.
        """
        del state, logger  # unused
        pass

    def predict_start(self, state: State, logger: Logger) -> None:
        """Called on the :attr:`.Event.PREDICT_START` event.

        Args:
            state (State): The training state.
            logger (Logger): The logger.
        """
        del state, logger  # unused
        pass

    def predict_batch_start(self, state: State, logger: Logger) -> None:
        """Called on the :attr:`.Event.PREDICT_BATCH_START` event.

        Args:
            state (State): The training state.
            logger (Logger): The logger.
        """
        del state, logger  # unused
        pass

    def predict_before_forward(self, state: State, logger: Logger) -> None:
        """Called on the :attr:`.Event.PREDICT_BATCH_FORWARD` event.

        Args:
            state (State): The training state.
            logger (Logger): The logger.
        """
        del state, logger  # unused
        pass

    def predict_after_forward(self, state: State, logger: Logger) -> None:
        """Called on the :attr:`.Event.PREDICT_AFTER_FORWARD` event.

        Args:
            state (State): The training state.
            logger (Logger): The logger.
        """
        del state, logger  # unused
        pass

    def predict_batch_end(self, state: State, logger: Logger) -> None:
        """Called on the :attr:`.Event.PREDICT_BATCH_END` event.

        Args:
            state (State): The training state.
            logger (Logger): The logger.
        """
        del state, logger  # unused
        pass

    def predict_end(self, state: State, logger: Logger) -> None:
        """Called on the :attr:`.Event.PREDICT_END` event.

        Args:
            state (State): The training state.
            logger (Logger): The logger.
        """
        del state, logger  # unused
        pass

    def eval_start(self, state: State, logger: Logger) -> None:
        """Called on the :attr:`.Event.EVAL_START` event.

        Args:
            state (State): The training state.
            logger (Logger): The logger.
        """
        del state, logger  # unused
        pass

    def eval_batch_start(self, state: State, logger: Logger) -> None:
        """Called on the :attr:`.Event.EVAL_BATCH_START` event.

        Args:
            state (State): The training state.
            logger (Logger): The logger.
        """
        del state, logger  # unused
        pass

    def eval_before_forward(self, state: State, logger: Logger) -> None:
        """Called on the :attr:`.Event.EVAL_BATCH_FORWARD` event.

        Args:
            state (State): The training state.
            logger (Logger): The logger.
        """
        del state, logger  # unused
        pass

    def eval_after_forward(self, state: State, logger: Logger) -> None:
        """Called on the :attr:`.Event.EVAL_AFTER_FORWARD` event.

        Args:
            state (State): The training state.
            logger (Logger): The logger.
        """
        del state, logger  # unused
        pass

    def eval_batch_end(self, state: State, logger: Logger) -> None:
        """Called on the :attr:`.Event.EVAL_BATCH_END` event.

        Args:
            state (State): The training state.
            logger (Logger): The logger.
        """
        del state, logger  # unused
        pass

    def eval_end(self, state: State, logger: Logger) -> None:
        """Called on the :attr:`.Event.EVAL_END` event.

        Args:
            state (State): The training state.
            logger (Logger): The logger.
        """
        del state, logger  # unused
        pass

    def fit_end(self, state: State, logger: Logger) -> None:
        """Called on the :attr:`.Event.FIT_END` event.

        Args:
            state (State): The training state.
            logger (Logger): The logger.
        """
        del state, logger  # unused
        pass

    def close(self, state: State, logger: Logger) -> None:
        """Called whenever the trainer finishes training, even when there is an exception.

        It should be used for clean up tasks such as flushing I/O streams and/or 
        closing any files that may have been opened during the :attr:`.Event.INIT` event.

        Args:
            state (State): The training state.
            logger (Logger): The logger.
        """
        pass

    def post_close(self) -> None:
<<<<<<< HEAD
        """This hook is called after :meth:`close` has been invoked for each callback. 
        Very few callbacks should need to implement :meth:`post_close`.

        This callback can be used to back up any data that may have 
        been written by other callbacks during :meth:`close`.
=======
        """Called after :meth:`close` has been invoked for each callback.

        Very few callbacks should need to implement :meth:`post_close`. This callback can be used to back up any data
        that may have been written by other callbacks during :meth:`close`.
>>>>>>> 49991cc6
        """
        pass<|MERGE_RESOLUTION|>--- conflicted
+++ resolved
@@ -20,8 +20,8 @@
     """Base class for callbacks.
 
     Callbacks provide hooks that can run at each training loop :class:`.Event`. A callback is similar to
-    an :class:`.Algorithm` in that they are run on specific events, but it differs from an :class:`.Algorithm` 
-    in that it should not modify the training of the model. By convention, callbacks should not modify the 
+    an :class:`.Algorithm` in that they are run on specific events, but it differs from an :class:`.Algorithm`
+    in that it should not modify the training of the model. By convention, callbacks should not modify the
     :class:`.State`. They are typically used to for non-essential recording functions such as logging or timing.
 
     Callbacks can be implemented in two ways:
@@ -49,15 +49,7 @@
             >>> _ = trainer.engine.run_event(Event.EPOCH_START)
             Epoch: 0
 
-<<<<<<< HEAD
-        .. testcleanup::
-
-            trainer.engine.close()
-
     #.  Override :meth:`run_event` if you want a single method to handle all events. If this method is overridden, then
-=======
-    #.  Override :meth:`run_event` if you want a single method to handle all events.  If this method is overridden, then
->>>>>>> 49991cc6
         the individual methods corresponding to each event name (such as :meth:`epoch_start`) will no longer be
         automatically invoked. For example, if you override :meth:`run_event`, then :meth:`epoch_start` will not be called
         on the :attr:`.Event.EPOCH_START` event, :meth:`batch_start` will not be called on the
@@ -238,7 +230,7 @@
 
         .. note::
 
-           The following :attr:`.State.timestamp` member variables are 
+           The following :attr:`.State.timestamp` member variables are
            incremented immediately before the :attr:`.Event.BATCH_END` event.
 
            +------------------------------------+
@@ -277,7 +269,7 @@
 
         .. note::
 
-            :attr:`.State.timestamp` member variable :attr:`.Timestamp.epoch` 
+            :attr:`.State.timestamp` member variable :attr:`.Timestamp.epoch`
             is incremented immediately before :attr:`.Event.EPOCH_END`.
 
         Args:
@@ -430,7 +422,7 @@
     def close(self, state: State, logger: Logger) -> None:
         """Called whenever the trainer finishes training, even when there is an exception.
 
-        It should be used for clean up tasks such as flushing I/O streams and/or 
+        It should be used for clean up tasks such as flushing I/O streams and/or
         closing any files that may have been opened during the :attr:`.Event.INIT` event.
 
         Args:
@@ -440,17 +432,10 @@
         pass
 
     def post_close(self) -> None:
-<<<<<<< HEAD
-        """This hook is called after :meth:`close` has been invoked for each callback. 
+        """Called after :meth:`close` has been invoked for each callback.
+
         Very few callbacks should need to implement :meth:`post_close`.
-
-        This callback can be used to back up any data that may have 
+        This callback can be used to back up any data that may have
         been written by other callbacks during :meth:`close`.
-=======
-        """Called after :meth:`close` has been invoked for each callback.
-
-        Very few callbacks should need to implement :meth:`post_close`. This callback can be used to back up any data
-        that may have been written by other callbacks during :meth:`close`.
->>>>>>> 49991cc6
         """
         pass