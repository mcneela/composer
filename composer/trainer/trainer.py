# Copyright 2021 MosaicML. All Rights Reserved.

"""Train models!

The trainer supports models with :class:`~composer.models.base.ComposerModel` instances.
The :class:`.Trainer` is highly customizable and can
support a wide variety of workloads.

Example
--------

Train a model and save a checkpoint:

.. testcode::

    import os
    from composer import Trainer

    ### Create a trainer
    trainer = Trainer(model=model,
                      train_dataloader=train_dataloader,
                      max_duration="1ep",
                      eval_dataloader=eval_dataloader,
                      optimizers=optimizer,
                      schedulers=scheduler,
                      device="cpu",
                      validate_every_n_epochs=1,
                      save_folder="checkpoints",
                      save_interval="1ep")

    ### Fit and run evaluation for 1 epoch.
    ### Save a checkpoint after 1 epocch as specified during trainer creation.
    trainer.fit()

Load the checkpoint and resume training:

.. testcode::

    ### Get the saved checkpoint folder
    ### By default, the checkpoint folder is of the form runs/<timestamp>/rank_0/checkpoints
    ### Alternatively, if you set the run directory environment variable as follows:
    ### os.environ["COMPOSER_RUN_DIRECTORY"] = "my_run_directory", then the checkpoint path
    ### will be of the form my_run_directory/rank_0/checkpoints
    checkpoint_folder = trainer.checkpoint_folder

    ### If the save_interval was in terms of epochs like above then by default,
    ### checkpoint filenames are of the form "ep{EPOCH_NUMBER}.pt".
    checkpoint_path = os.path.join(checkpoint_folder, "ep1.pt")

    ### Create a new trainer with the load_path argument set to the checkpoint path.
    ### This will automatically load the checkpoint on trainer creation.
    trainer = Trainer(model=model,
                      train_dataloader=train_dataloader,
                      max_duration="2ep",
                      eval_dataloader=eval_dataloader,
                      optimizers=optimizer,
                      schedulers=scheduler,
                      device="cpu",
                      validate_every_n_epochs=1,
                      load_path=checkpoint_path)

    ### Continue training and running evaluation where the previous trainer left off
    ### until the new max_duration is reached.
    ### In this case it will be one additional epoch to reach 2 epochs total.
    trainer.fit()
"""

from __future__ import annotations

import contextlib
import datetime
import itertools
import logging
import textwrap
import warnings
from typing import TYPE_CHECKING, Any, Callable, ContextManager, Dict, List, Optional, Sequence, Union, cast

import torch
import torch.distributed
import torch.utils.data
from torch.cuda.amp.grad_scaler import GradScaler
from torch.nn.parallel import DistributedDataParallel
from torchmetrics.collections import MetricCollection
from torchmetrics.metric import Metric

from composer.algorithms import ScaleSchedule
from composer.core import Callback, DataSpec, Engine, Event, Logger, State, Time
from composer.core.algorithm import Algorithm
from composer.core.evaluator import Evaluator
from composer.core.logging import LoggerCallback, LogLevel
from composer.core.time import Timestamp
from composer.core.types import Batch, BreakEpochException, DataLoader, Evaluators, Many, Metrics, Optimizers, Precision
from composer.datasets.dataloader import unwrap_data_loader
from composer.loggers.tqdm_logger import TQDMLogger
from composer.models.base import ComposerModel
from composer.optim.decoupled_weight_decay import DecoupledSGDW
from composer.optim.scheduler import ComposerScheduler, compile, constant_scheduler
from composer.profiler import Profiler, ProfilerEventHandler
from composer.profiler.dataloader_profiler import DataloaderProfiler
from composer.profiler.system_profiler import SystemProfiler
from composer.profiler.torch_profiler import TorchProfiler
from composer.trainer._checkpoint import CheckpointLoader, CheckpointSaver
from composer.trainer._deepspeed import _fix_batch_precision_for_deepspeed, _parse_deepspeed_config
from composer.trainer._scale_schedule import scale_scheduler
from composer.trainer._scaler import ClosureGradScaler
from composer.trainer.ddp import DDPSyncStrategy, _ddp_sync_context, _prepare_ddp_module
from composer.trainer.devices import Device, DeviceCPU, DeviceGPU
from composer.utils import dist, ensure_tuple, map_collection, module_surgery, reproducibility
from composer.utils.object_store import ObjectStoreProvider

if TYPE_CHECKING:
    import deepspeed

log = logging.getLogger(__name__)

__all__ = ["Trainer"]


class Trainer:
    """Trainer for training a models with Composer algorithms. See the Trainer guide for more information.

    Args:
        model (ComposerModel): The model to train. Can be user-defined or one of the models included
            with Composer.

            .. seealso:: :mod:`composer.models` for models built into Composer.
        train_dataloader (DataLoader, DataSpec, or dict): The :class:`.DataLoader`, :class:`.DataSpec`,
            or dict of :class:`.DataSpec` kwargs for the training data. In order to specify custom
            preprocessing steps on each data batch, specify a :class:`.DataSpec` instead of a
            :class:`.DataLoader`.

            .. note:: The ``train_dataloader`` should yield per-rank batches. Each per-rank batch
                will then be further divided based on the ``grad_accum`` parameter. For example, if the
                desired optimization batch size is ``2048`` and training is happening across 8 GPUs, then each
                ``train_dataloader`` should yield a batch of size ``2048 / 8 = 256``. If ``grad_accum = 2``,
                then the per-rank batch will be divided into microbatches of size ``256 / 2 = 128``.
        max_duration (int, str, or Time): The maximum duration to train. Can be an integer, which will be
            interpreted to be epochs, a str (e.g. ``1ep``, or ``10ba``), or a :class:`.Time` object.
        eval_dataloader (DataLoader, DataSpec, or Evaluators, optional): The :class:`.DataLoader`,
            :class:`.DataSpec`, or :class:`.Evaluators` for the evaluation data.
            In order to evaluate one or more specific metrics across one or more datasets, pass in an
            :class:`.Evaluator`. If a :class:`.DataSpec` or :class:`.DataLoader` is passed in, then all
            metrics returned by ``model.metrics()`` will be used during evaluation.
            ``None`` results in no evaluation. (default: ``None``)
        algorithms (List[Algorithm], optional): The algorithms to use during training. If ``None``, then
            no algorithms will be used. (default: ``None``)

            .. seealso:: :mod:`composer.algorithms` for the different algorithms built into Composer.
        optimizers (Optimizers, optional): The optimizer.
            If ``None``, will be set to ``DecoupledSGDW(model.parameters(), lr=0.1)``. (default: ``None``)

            .. seealso:: :mod:`composer.optim` for the different optimizers built into Composer.
        schedulers (Schedulers, optional): The learning rate schedulers. If ``[]`` or ``None``, will be set to
            ``[constant_scheduler]``. (default: ``None``).

            .. seealso:: :mod:`composer.optim.scheduler` for the different schedulers built into Composer.
        device (str or Device, optional): The device to use for training. Either ``cpu`` or ``gpu``.
            (default: ``cpu``)
        grad_accum (Union[int, str], optional): The number of microbatches to split a per-device batch into. Gradients
            are summed over the microbatches per device. If set to ``auto``, dynamically increases number of
            microbatch size if train_batch_size is too large for GPU. (default: ``1``)

            .. note:: This is implemented by taking the batch yielded by the ``train_dataloader`` and splitting
                it into ``grad_accum`` sections. Each section is of size ``train_dataloader // grad_accum``.
                If the batch size of the dataloader is not divisible by ``grad_accum``,
                then the last section will be of size ``batch_size % grad_accum``.
        grad_clip_norm (float, optional): The norm to clip gradient magnitudes to. Set to ``None`` for no gradient
            clipping. (default: ``None``)
        validate_every_n_batches (int, optional): Compute metrics on evaluation data every N batches.
             Set to ``-1`` to never validate on a batchwise frequency. (default: ``-1``)
        validate_every_n_epochs (int, optional): Compute metrics on evaluation data every N epochs.
            Set to ``-1`` to never validate on a epochwise frequency. (default: ``1``)
        compute_training_metrics (bool, optional): ``True`` to compute metrics on training data and ``False`` to not.
            (default: ``False``)
        precision (str or Precision, optional): Numerical precision to use for training. One of ``fp32``, ``fp16``
            or ``amp`` (recommended). (default: ``Precision.FP32``)

            .. note::
                ``fp16`` only works if ``deepspeed_config`` is also provided.
        scale_schedule_ratio (float, optional): Ratio by which to scale the training duration and learning rate
            schedules. E.g., ``0.5`` makes the schedule take half as many epochs and ``2.0`` makes it take twice as many epochs. ``1.0`` means no change.

            Training for less time is a strong baseline approach to speeding up
            training, provided that the training still gets through the entire
            learning rate schedule. E.g., training for half as long often yields
            little accuracy degredation, provided that the learning rate schedule
            is rescaled to take half as long as well. In contrast, if the schedule
            is not rescaled, training for half as long would mean simply stopping
            halfway through the training curve, which does reach nearly as
            high an accuracy.

            To see the difference, consider training for half as long using a cosine
            annealing learning rate schedule. If the schedule is not rescaled,
            training ends while the learning rate is still ~0.5. If the schedule is
            rescaled, training ends after passing through the full cosine
            curve, at a learning rate near 0.
            (default: ``1.0``)
        step_schedulers_every_batch (bool, optional): By default, native
            `PyTorch schedulers <https://pytorch.org/docs/stable/optim.html#how-to-adjust-learning-rate>`_
            are updated every epoch, while :mod:`composer schedulers<composer.optim>` are updated every step.
            Setting this to ``True`` will cause any scheduler passed to the trainer to be stepped every batch, while setting this to ``False`` will cause all schedulers to be stepped every epoch. If this parameter is ``None``, then if any :mod:`composer scheduler<composer.optim>` is provided, schedulers will be stepped every batch. Otherwise, schedulers will be stepped every epoch. (default: ``None``)
        dist_timeout (float, optional): Timeout, in seconds, for initializing the distributed process group.
            (default: ``15.0``)
        ddp_sync_strategy (str or DDPSyncStrategy, optional): The strategy to use for synchronizing gradients.
            Leave unset to let the trainer auto-configure this. See :class:`.DDPSyncStrategy`
            for more details.
        seed (int, optional): The seed used in randomization. If ``None``, then a random seed
            will be created. (default: ``None``)

            .. note:: In order to get reproducible results, call the
                :func:`.seed_all` function at the start of your script with the seed
                passed to the trainer. This will ensure any initialization done before the trainer init
                (ex. model weight initialization) also uses the provided seed.

            .. seealso:: :mod:`composer.utils.reproducibility` for more details on reproducibility.
        deterministic_mode (bool, optional): Run the model deterministically. (default: ``False``)

            .. note:: This is an experimental feature. Performance degradations expected. Certain Torch modules may
                not have deterministic implementations, which will result in a crash.

            .. note:: In order to get reproducible results, call the
                :func:`.configure_deterministic_mode` function at the start of your script. This will ensure any initialization done before the trainer init also runs deterministically.

            .. seealso:: :mod:`composer.utils.reproducibility` for more details on reproducibility.
        loggers (Sequence[LoggerCallback], optional): The destinations to log training information to.
            If ``None``, will be set to ``[TQDMLogger()]``. (default: ``None``)

            .. seealso:: :mod:`composer.loggers` for the different loggers built into Composer.
        callbacks (Sequence[Callback], optional): The callbacks to run during training. If ``None``,
            then no callbacks will be run. (default: ``None``).

            .. seealso:: :mod:`composer.callbacks` for the different callbacks built into Composer.
        load_path (str, optional):  The template path to an existing checkpoint file.
            It can be a path to a file on local disk, a URL, or if ``load_object_store`` is set, the object name
            for a checkpoint in a cloud bucket.

            When using `Deepspeed ZeRO <https://www.deepspeed.ai/tutorials/zero/>`_, saved checkpoints are
            sharded rank. To load deepspeed checkpoints, specify ``{RANK}`` in this ``load_path``
            parameter, and the ``RANK`` variable will be substituted with the global rank, thus allowing the correct
            checkpoints to be loaded per-rank.

            For example, suppose that checkpoints are stored in the following structure:

            .. code-block::

                my_model/rank_0/ep1.tar
                my_model/rank_1/ep1.tar
                my_model/rank_2/ep1.tar
                ...

            Then, ``load_path`` should be set to ``my_model/rank_{RANK}/ep1.tar``, and all ranks
            will load the correct data.

            If ``None`` then no checkpoint will be loaded. (default: ``None``)
        load_object_store (ObjectStoreProvider, optional): If the ``load_path`` is in an object store
            (i.e. AWS S3 or Google Cloud Storage), an instance of :class:`.ObjectStoreProvider` which
            will be used to retreive the checkpoint. Otherwise, if the checkpoint is a local filepath,
            set to ``None``. Ignored if ``load_path`` is ``None``. (default: ``None``)

            Example:

            .. testsetup::

                from composer.trainer._checkpoint import CheckpointLoader

                CheckpointLoader.load_checkpoint = lambda *args, **kwargs: 0

            .. testcode::

                from composer import Trainer
                from composer.utils import ObjectStoreProvider

                # Create the object store provider with the specified credentials
                creds = {"key": "object_store_key",
                         "secret": "object_store_secret"}
                store = ObjectStoreProvider(provider="s3",
                                            container="my_container",
                                            provider_init_kwargs=creds)

                checkpoint_path = "/path_to_the_checkpoint_in_object_store"

                # Create a trainer which will load a checkpoint from the specified object store
                trainer = Trainer(model=model,
                                  train_dataloader=train_dataloader,
                                  max_duration="10ep",
                                  eval_dataloader=eval_dataloader,
                                  optimizers=optimizer,
                                  schedulers=scheduler,
                                  device="cpu",
                                  validate_every_n_epochs=1,
                                  load_path=checkpoint_path,
                                  load_object_store=store)


        load_weights_only (bool, optional): Whether or not to only restore the weights from the checkpoint without
            restoring the associated state. Ignored if ``load_path`` is ``None``. (default: ``False``)
        load_strict (bool, optional): Ensure that the set of weights in the checkpoint and model must exactly match.
            Ignored if ``load_path`` is ``None``. (default: ``False``)
        load_chunk_size (int, optional): Chunk size (in bytes) to use when downloading checkpoints.
            Ignored if ``load_path`` is either ``None`` or a local file path. (default: ``1,048,675``)
        load_progress_bar (bool, optional): Display the progress bar for downloading the checkpoint.
            Ignored if ``load_path`` is either ``None`` or a local file path. (default: ``True``)
        save_folder (str, optional): The folder to store checkpoints in. If an absolute path is specified, then
            that path will be used. Otherwise, the ``save_folder`` will be relative
            to the folder returned by :func:`.get_run_directory`.
            If the ``save_folder`` does not exist, it will be created. If ``None``, then no checkpoints will
            be saved. (default: ``None``)
        save_interval (str or int, optional): How often to save checkpoints. For example, set to ``1ep``
            to save checkpoints every epoch, or ``10ba`` to save checkpoints every 10 batches. An integer will be
            assumed to be epochs. Ignored if ``save_folder`` is ``None``. (default: ``1ep``)
        save_compression (str, optional): Compression algorithm to run on checkpoints. Can be ``gzip``, ``bzip2``,
            ``lzma``, or ``None`` for no compression. Ignored if ``save_folder`` is ``None``. (default: ``None``)
        train_subset_num_batches (int, optional): If specified, finish every epoch early after training
            on this many batches. This parameter has no effect if it is greater than ``len(train_dataloader)``.
            If ``None``, then the entire dataloader will be iterated over. (default: ``None``)
        eval_subset_num_batches (int, optional): If specified, evaluate on this many batches.
            This parameter has no effect if it is greater than ``len(eval_dataloader)``.
            If ``None``, then the entire dataloader will be iterated over. (default: ``None``)
        deepspeed_config (bool or Dict[str, Any], optional): Configuration for DeepSpeed, formatted as a JSON
            according to `DeepSpeed's documentation <https://www.deepspeed.ai/docs/config-json/>`_. If ``True`` is
            provided, the trainer will initialize the DeepSpeed engine with an empty config ``{}``. If ``False``
            is provided, deepspeed will not be used. (default: ``False``)
        profiler_trace_file (str, optional): Name of the trace file, relative to the run directory.
            Setting this parameter activates the profiler. (default: ``None``).

            .. seealso:: :mod:`composer.profiler` for more details on profiling with the trainer.
        prof_event_handlers (List[ProfilerEventHandler], optional): Trace event handler.
            Ignored if ``profiler_trace_file`` is not specified. (default: ``[JSONTraceHandler()]``).
        prof_skip_first (int, optional): Number of batches to skip at epoch start.
            Ignored if ``profiler_trace_file`` is not specified. (default: ``0``).
        prof_wait (int, optional): Number of batches to skip at the beginning of each cycle.
            Ignored if ``profiler_trace_file`` is not specified. (default: ``0``).
        prof_warmup (int, optional): Number of warmup batches in a cycle.
            Ignored if ``profiler_trace_file`` is not specified. (default: ``1``).
        prof_active (int, optional): Number of batches to profile in a cycle.
            Ignored if ``profiler_trace_file`` is not specified. (default: ``4``).
        prof_repeat (int, optional): Maximum number of profiling cycle repetitions per epoch (0 for no maximum).
            Ignored if ``profiler_trace_file`` is not specified. (default: ``1``).
        sys_prof_cpu (bool, optional): Whether to record cpu statistics.
            Ignored if ``profiler_trace_file`` is not specified. (default: ``True``).
        sys_prof_memory (bool, optional): Whether to record memory statistics.
            Ignored if ``profiler_trace_file`` is not specified. (default: ``False``).
        sys_prof_disk (bool, optional): Whether to record disk statistics.
            Ignored if ``profiler_trace_file`` is not specified. (default: ``False``).
        sys_prof_net (bool, optional): Whether to record network statistics.
            Ignored if ``profiler_trace_file`` is not specified. (default: ``False``).
        sys_prof_stats_thread_interval_seconds (float, optional): Interval to record stats, in seconds.
            Ignored if ``profiler_trace_file`` is not specified. (default: ``0.5``).
        torch_profiler_trace_dir (str, optional): Directory to store trace results relative to the run directory.
            Must be specified to activate the Torch profiler. Ignored if ``profiler_trace_file`` is not specified.
            See :mod:`~composer.profiler`.  (default: ``None``).
        torch_prof_use_gzip (bool): Whether to use gzip for trace.
            Ignored if ``torch_profiler_trace_dir`` and ``profiler_trace_file`` are not specified. (default: ``False``).
        torch_prof_record_shapes (bool, optional): Whether to record tensor shapes.
            Ignored if ``torch_profiler_trace_dir`` and ``profiler_trace_file`` are not specified. (default: ``False``).
        torch_prof_profile_memory (bool, optional): Track tensor memory allocations and frees.
            Ignored if ``torch_profiler_trace_dir`` and ``profiler_trace_file`` are not specified. (default: ``True``).
        torch_prof_with_stack (bool, optional): Record stack info.
            Ignored if ``torch_profiler_trace_dir`` and ``profiler_trace_file`` are not specified. (default: ``False``).
        torch_prof_with_flops (bool, optional): Estimate flops for operators.
            Ignored if ``torch_profiler_trace_dir`` and ``profiler_trace_file`` are not specified. (default: ``True``).

    Attributes:
        state (State): The :class:`.State` object used to store training state.
        evaluators (List[Evaluator]): The :class:`.Evaluator` objects to use for validation
            during training.
        logger (Logger): The :class:`.Logger` used for logging.
        engine (Engine): The :class:`.Engine` used for running callbacks and algorithms.
    """

    def __init__(
        self,
        *,
        model: ComposerModel,
        train_dataloader: Union[DataLoader, DataSpec],
        max_duration: Union[int, str, Time],
        eval_dataloader: Optional[Union[DataLoader, DataSpec, Evaluators]] = None,
        algorithms: Optional[List[Algorithm]] = None,
        optimizers: Optional[Optimizers] = None,
        schedulers: Optional[Many[ComposerScheduler]] = None,

        # device
        device: Optional[Union[str, Device]] = None,

        # training hparams
        grad_accum: Union[int, str] = 1,
        grad_clip_norm: Optional[float] = None,
        validate_every_n_batches: int = -1,
        validate_every_n_epochs: int = 1,
        compute_training_metrics: bool = False,
        precision: Union[str, Precision] = Precision.FP32,
        scale_schedule_ratio: float = 1.0,
        step_schedulers_every_batch: Optional[bool] = None,

        # dist hparams
        dist_timeout: float = 300.0,
        ddp_sync_strategy: Optional[Union[str, DDPSyncStrategy]] = None,

        # randomness
        seed: Optional[int] = None,
        deterministic_mode: bool = False,

        # logging and callbacks
        loggers: Optional[Sequence[LoggerCallback]] = None,
        callbacks: Sequence[Callback] = tuple(),

        # load checkpoint
        load_path: Optional[str] = None,
        load_object_store: Optional[ObjectStoreProvider] = None,
        load_weights_only: bool = False,
        load_strict: bool = False,
        load_chunk_size: int = 1_048_576,
        load_progress_bar: bool = True,

        # save_checkpoint
        save_folder: Optional[str] = None,
        save_interval: Union[str, int, Time] = "1ep",
        save_compression: Optional[str] = None,

        # subset parameters
        train_subset_num_batches: Optional[int] = None,
        eval_subset_num_batches: Optional[int] = None,

        # DeepSpeed
        deepspeed_config: Union[bool, Dict[str, Any]] = False,

        # profiling
        profiler_trace_file: Optional[str] = None,
        prof_event_handlers: Sequence[ProfilerEventHandler] = tuple(),
        prof_skip_first: int = 0,
        prof_wait: int = 0,
        prof_warmup: int = 1,
        prof_active: int = 4,
        prof_repeat: int = 1,
        sys_prof_cpu: bool = True,
        sys_prof_memory: bool = False,
        sys_prof_disk: bool = False,
        sys_prof_net: bool = False,
        sys_prof_stats_thread_interval_seconds: float = 0.5,
        torch_profiler_trace_dir: Optional[str] = None,
        torch_prof_use_gzip: bool = False,
        torch_prof_record_shapes: bool = False,
        torch_prof_profile_memory: bool = True,
        torch_prof_with_stack: bool = False,
        torch_prof_with_flops: bool = True,
    ):
        # surpressing GradScaler warnings as they are always created
        # self._use_grad_scaling() will raise a RuntimeError if grad scaling is not available when it is required
        warnings.filterwarnings(action="ignore", message="torch.cuda.amp.GradScaler")

        # ScaleSchedule is a deprecated algorithm, but if it is used, updated SSR with its ratio.
        # TODO(#434): Remove this completely.
        for algorithm in algorithms or []:
            if isinstance(algorithm, ScaleSchedule):
                scale_schedule_ratio = algorithm.ratio

        if isinstance(max_duration, str):
            max_duration = Time.from_timestring(max_duration)
        elif isinstance(max_duration, int):
            max_duration = Time.from_epoch(max_duration)

        orig_max_duration = max_duration

        if scale_schedule_ratio != 1.0:
            max_duration = cast(Time[int], orig_max_duration * scale_schedule_ratio)
            log.info(f'max_duration changed from {orig_max_duration} to {max_duration}')
            if max_duration.value == 0:
                raise ValueError(
                    'Scale schedule has reduced the max_duration to 0. Set a higher ratio or use more epochs.')

        if isinstance(deepspeed_config, bool):
            self._deepspeed_config = {} if deepspeed_config else None
        else:
            self._deepspeed_config = deepspeed_config

        if not device:
            self._device = DeviceCPU() if not self.deepspeed_enabled else DeviceGPU()
        elif isinstance(device, str):
            if device == 'cpu':
                self._device = DeviceCPU()
            elif device == 'gpu':
                self._device = DeviceGPU()
            else:
                raise ValueError(f'device ({device}) must be one of (cpu, gpu).')
        else:
            if not isinstance(device, Device):
                raise ValueError('device must be of class Device')
            self._device = device

        if not seed:
            seed = reproducibility.get_random_seed()
            log.info(f"Seed was None. Setting seed to random value: {seed}")

        # Assure that each process has a different seed, necessary if a seed is passed to init
        seed += dist.get_global_rank()

        # If hparams is used to create the Trainer this function is called twice
        # which is okay because all runs with the hparams codepath will do this
        reproducibility.seed_all(seed)
        self._seed = seed

        if not algorithms:
            algorithms = []

        # some algorithms require specific settings
        self._backwards_create_graph = any(map(lambda x: x.backwards_create_graph, algorithms))
        find_unused_parameters = any(map(lambda x: x.find_unused_parameters, algorithms))
        self._find_unused_parameters = find_unused_parameters

        if self.deepspeed_enabled or dist.get_world_size() > 1:
            # deepspeed requires torch.distributed to be initialized, even if the world size is 1
            # distributed is always required with multi-rank training
            dist.initialize_dist(self._device.dist_backend, datetime.timedelta(seconds=dist_timeout))
        if ddp_sync_strategy is None:
            self._ddp_sync_strategy = DDPSyncStrategy.SINGLE_AUTO_SYNC if not find_unused_parameters else DDPSyncStrategy.FORCED_SYNC
        else:
            self._ddp_sync_strategy = DDPSyncStrategy(ddp_sync_strategy)

        # convert eval_dataloader to `List[Evaluator]`
        self.evaluators: List[Evaluator] = []
        for evaluator in ensure_tuple(eval_dataloader):
            if isinstance(evaluator, Evaluator):
                self.evaluators.append(evaluator)
            else:
                metrics = model.metrics(train=False)
                evaluator = Evaluator(label="eval_dataset", dataloader=evaluator, metrics=metrics)
                self.evaluators.append(evaluator)

        self._eval_subset_num_batches = eval_subset_num_batches

        # do a check here to make sure there is at least one validation set
        if len(self.evaluators) == 0:
            warnings.warn(
                textwrap.dedent("""No evaluation dataset was specified. Please specify `eval_dataloader` to periodically
                evaluate your model while training."""),
                category=UserWarning)

        if not isinstance(train_dataloader, DataSpec):
            train_dataloader = DataSpec(train_dataloader)

        self._train_data_spec = train_dataloader
        unwrapped_data_loader = unwrap_data_loader(self._train_data_spec.dataloader)
        if isinstance(unwrapped_data_loader, torch.utils.data.DataLoader):
            if unwrapped_data_loader._iterator is not None:
                raise ValueError(
                    textwrap.dedent("""\
                    The `train_dataloader` has an active iterator. This could occur
                    if `persistent_workers=True` and the dataloader has already been iterated,
                    or if the dataloader is mid-epoch. It is required that the training dataloader
                    does not have an active iterator, so CPU dataset augmentations can be
                    correctly inserted.

                    To fix, please do not iterate over the dataloader before passing it into
                    the trainer."""))

        # TODO(#123): DeepSpeed still needs a precision context, but it's not completely clear how to
        # handle this with our version of Pytorch
        precision_context = self._device.precision_context if not self.deepspeed_enabled else cast(
            Callable[..., ContextManager], contextlib.nullcontext)
        if isinstance(precision, str):
            precision = Precision(precision)

        # optimizers and schedulers
        if not optimizers:
            optimizers = DecoupledSGDW(list(model.parameters()), lr=0.1)
            warnings.warn(f"No optimizer was specified. Defaulting to {repr(optimizers)}")

        num_optimizers = len(ensure_tuple(optimizers))
        if num_optimizers != 1:
            raise NotImplementedError(f"Only one optimizer is supported; found {num_optimizers} optimizers")

        # Set initial grad_accum to 1 if using adaptive
        self.adaptive_grad_accum = isinstance(grad_accum, str) and grad_accum == "auto"
        if self.adaptive_grad_accum:
            grad_accum = 1
            warnings.warn(
                textwrap.dedent("""There are known issues with using adaptive gradient accumulation in conjunction
                with algorithms which change memory, which may cause CUDA Out of Memory errors.
                """),
                category=UserWarning)
        # Cannot use adaptive grad accum on CPU
        if isinstance(self._device, DeviceCPU) and self.adaptive_grad_accum:
            raise ValueError("Cannot use adaptive grad_accum on CPU. Please set grad_accum >= 1")
        # grad_accum should be int as we've already handled "auto" case
        if isinstance(grad_accum, str):
            raise ValueError("grad_accum must be an int or ``auto``")

        self.state = State(
            max_duration=max_duration,
            algorithms=algorithms,
            model=model,
            callbacks=callbacks,
            grad_accum=grad_accum,
            precision=precision,
            precision_context=precision_context,
            train_dataloader=train_dataloader.dataloader,
            evaluators=self.evaluators,
            optimizers=optimizers,
            steps_per_epoch=train_subset_num_batches,
        )

        schedulers = ensure_tuple(schedulers)
        if len(schedulers) == 0:
            schedulers = (constant_scheduler,)
            warnings.warn(f"No scheduler was specified. Defaulting to {repr(schedulers)}")

        if scale_schedule_ratio != 1.0:
            schedulers = tuple(
                scale_scheduler(scheduler, scale_schedule_ratio) for scheduler in ensure_tuple(schedulers))

        if step_schedulers_every_batch is None:
            step_schedulers_every_batch = any(callable(scheduler) for scheduler in schedulers)
        self._step_schedulers_every_batch = step_schedulers_every_batch

        self.state.schedulers = [compile(scheduler, self.state) for scheduler in schedulers]

        # Configure profilers if profiling is enabled
        if profiler_trace_file:
            self.state.profiler = Profiler(state=self.state,
                                           event_handlers=prof_event_handlers,
                                           skip_first=prof_skip_first,
                                           wait=prof_wait,
                                           warmup=prof_warmup,
                                           active=prof_active,
                                           repeat=prof_repeat,
                                           merged_trace_file=profiler_trace_file)
            self.state.callbacks.extend(self.state.profiler.event_handlers)

            self.state.callbacks.append(DataloaderProfiler())

            if sys_prof_cpu or sys_prof_memory or sys_prof_disk or sys_prof_net:
                self.state.callbacks.append(
                    SystemProfiler(profile_cpu=sys_prof_cpu,
                                   profile_memory=sys_prof_memory,
                                   profile_disk=sys_prof_disk,
                                   profile_net=sys_prof_net,
                                   stats_thread_interval_seconds=sys_prof_stats_thread_interval_seconds))

            if torch_profiler_trace_dir:
                self.state.callbacks.append(
                    TorchProfiler(tensorboard_trace_handler_dir=torch_profiler_trace_dir,
                                  tensorboard_use_gzip=torch_prof_use_gzip,
                                  record_shapes=torch_prof_record_shapes,
                                  profile_memory=torch_prof_profile_memory,
                                  with_stack=torch_prof_with_stack,
                                  with_flops=torch_prof_with_flops))

        if loggers is None:
            loggers = [TQDMLogger()]
        self.logger = Logger(self.state, loggers)
        self.state.callbacks = list(cast(List[Callback], loggers)) + self.state.callbacks

        self.engine = Engine(
            state=self.state,
            logger=self.logger,
        )

        self._validate_every_n_batches = validate_every_n_batches
        self._validate_every_n_epochs = validate_every_n_epochs
        self._compute_training_metrics = compute_training_metrics
        self._grad_clip_norm = grad_clip_norm

        if deterministic_mode:
            reproducibility.configure_deterministic_mode()

        self.engine.run_event(Event.INIT)

        assert isinstance(self.state.model, ComposerModel)
        self._original_model = self.state.model  # TODO(ravi) -- update the state to add an original model helper

        self._checkpoint_saver = None
        if save_folder is not None:
            if isinstance(save_interval, int):
                save_interval = Time.from_epoch(save_interval)
            self._checkpoint_saver = CheckpointSaver(
                save_folder=save_folder,
                interval=save_interval,
                compression=save_compression,
            )

        self._checkpoint_loader = None
        if load_path is not None:
            self._checkpoint_loader = CheckpointLoader(path=load_path,
                                                       object_store=load_object_store,
                                                       load_weights_only=load_weights_only,
                                                       strict_model_weights=load_strict,
                                                       chunk_size=load_chunk_size,
                                                       progress_bar=load_progress_bar)

        # place the state, model in the proper devices, and initialize from a checkpoint if provided
        if self.deepspeed_enabled:
            try:
                import deepspeed
            except ImportError as e:
                raise ImportError(
                    textwrap.dedent("""\
                    Composer was installed without DeepSpeed support. To use DeepSpeed with Composer, run `pip install mosaicml[deepspeed]`
                    if using pip or `pip install deepspeed>=0.5.5` if using Anaconda.""")) from e
            assert self._deepspeed_config is not None
            self._deepspeed_config = _parse_deepspeed_config(self._deepspeed_config,
                                                             state=self.state,
                                                             grad_clip_norm=self._grad_clip_norm)
            optimizer = ensure_tuple(self.state.optimizers)[0]
            (self.state.model, self.state.optimizers, _, _) = deepspeed.initialize(
                config=self._deepspeed_config,
                model=self.state.model,
                optimizer=optimizer,
            )
            # The deepspeed engine is responsible for serializing the model and optimizer state,
            # so these attributes should not be serialized with the composer state.
            if "model" in self.state.serialized_attributes:
                self.state.serialized_attributes.remove("model")

            if "optimizers" in self.state.serialized_attributes:
                self.state.serialized_attributes.remove("optimizers")

        # If using DeepSpeed, the model must be loaded from checkpoint after the engine has been
        # initialized, but if using PyTorch DDP, the model must be loaded before it is wrapped with
        # DDP.
        if self._checkpoint_loader is not None:
            restored_seed = self._checkpoint_loader.load_checkpoint(state=self.state)
            if restored_seed is not None:
                self._seed = restored_seed

        if not self.deepspeed_enabled:
            host_model_params = self.state.model.parameters()
            self.state.model = self._device.module_to_device(self.state.model)
            device_model_params = self.state.model.parameters()

            # use surgery to update the parameters of the optimizers, now that the model is on the device
            # see https://pytorch.org/docs/stable/optim.html#constructing-it
            module_surgery.replace_params_in_optimizer(old_params=host_model_params,
                                                       new_params=device_model_params,
                                                       optimizers=self.state.optimizers)

            # Move any remaining optimizer parameters onto the device
            self.state.optimizers = map_collection(self.state.optimizers, self._device.optimizer_to_device)

            if dist.get_world_size() > 1:
                # Only wrap the module if required
                self.state.model = _prepare_ddp_module(self.state.model, self._find_unused_parameters)

    @property
    def deepspeed_enabled(self) -> bool:
        """``True`` if DeepSpeed is being used for training and ``False`` otherwise.

        .. seealso:: `DeepSpeed's documentation <https://www.deepspeed.ai/docs/config-json/>`_
        """
        return self._deepspeed_config is not None

    @property
    def saved_checkpoints(self) -> Dict[Timestamp, List[str]]:
        """The times and paths to checkpoint files saved across all ranks during training.

        Returns:
            Dict[Timestamp, List[str]]: A dictionary mapping a save :class:`.Timestamp`. to a list of
                filepaths, indexed by global rank, corresponding to the checkpoints saved at that time.

        .. note:: When using DeepSpeed, the index of a filepath corresponds to the
            global rank of the process that wrote that file. These filepaths are valid only on
            the global rank's node. Otherwise, when not using DeepSpeed, this list will contain
            only one filepath since only rank zero saves checkpoints.
        """
        assert self._checkpoint_saver is not None, \
            "save_folder must be provided on trainer init in order to save checkpoints"
        return self._checkpoint_saver.saved_checkpoints

    @property
    def checkpoint_folder(self) -> str:
        """The folder in which checkpoints are stored.

        .. seealso:: :mod:`~composer.utils.run_directory` for details on the format of the run directory
            and how to customize it.

        Returns:
            str: The checkpoint folder. If an absolute path was specified for
                ``save_folder`` upon trainer instantiation, then that path will be used. Otherwise, this folder
                is relative to the run directory of the training run (e.g. ``{run_directory}/{save_folder}``).
                If no run directory is provided, then by default, it is of the form
                ``runs/<timestamp>/rank_<GLOBAL_RANK>/<save_folder>`` where ``timestamp``
                is the start time of the run in iso-format, ``GLOBAL_RANK`` is the global rank of the process,
                and ``save_folder`` is the save_folder argument provided upon construction.
        """
        assert self._checkpoint_saver is not None, \
            "save_folder must be provided on trainer init in order to save checkpoints"
        return self._checkpoint_saver.checkpoint_folder

    def fit(self):
        """Train and evaluate the model on the provided data."""
        try:
            self._train_loop()
        finally:
            self.engine.close()

    def _ensure_metrics_device_and_dtype(self, metrics: MetricCollection):
        # Safety check to ensure the metric and data are on the same device. Normally not
        # needed because the metric is automatically on the same device as the model.
        # See https://torchmetrics.readthedocs.io/en/latest/pages/overview.html for details.
        metrics = self._device.module_to_device(metrics)

        # HACK: DeepSpeed somehow manages to convert metric internal states to its own dtype. When
        # running with FP16, this tends to result in overflows. Let's assume FP32 is good enough.
        for _, metric in metrics.items():
            metric.set_dtype(torch.float32)  # type: ignore

        return metrics

    def _compute_and_log_metrics(self, metrics: Metrics, *, is_train: bool, is_batch: bool, logging_label: str = ''):
        """Computes metrics, logs the results, and resets the metrics.

        Args:
            metrics (Metrics): The metrics to compute.
            is_train (bool): True for training metrics, False for evaluation metrics.
            is_batch (bool): True if logging at batch level, false for epoch level.
            logging_label (str): Should be left as empty string if called for training metrics.
                Should be the evaluator label if called on evaluator metrics.
        """
        computed_metrics = metrics.compute()
        for name, value in computed_metrics.items():
            log_level = LogLevel.BATCH if is_batch else LogLevel.EPOCH
            suffix = 'train' if is_train else 'val'

            # default label given to evaluator created by val_dataset parameter
            if not logging_label or logging_label == "eval_dataset":
                label = f'{name.lower()}/{suffix}'
            else:
                label = f'{logging_label}/{name.lower()}_{suffix}'
            self.logger.metric(log_level, {label: value})
        metrics.reset()

    def _spin_dataloaders(self):
        """Spin the dataloaders to restore sampler state.

        Only one batch must be loaded to seed the sampler's generator. since only the first batch is being loaded, the
        dataloader may not be completely iterated through.
        """
        # spin the evaluator dataloaders once to initialize its sampler deterministically
        # so it does not affect any other RNG reads
        for evaluator in self.state.evaluators:
            dataloader = evaluator.dataloader.dataloader
            if isinstance(dataloader.sampler, torch.utils.data.DistributedSampler):
                dataloader.sampler.set_epoch(0)
            for _ in dataloader:
                break

        # spin the train dataloader's sampler to get to the state of the desired epoch
        for epoch in range(int(self.state.timer.epoch)):
            if isinstance(self.state.train_dataloader.sampler, torch.utils.data.DistributedSampler):
                self.state.train_dataloader.sampler.set_epoch(epoch)
            for _ in self.state.train_dataloader:
                break

    def _train_loop(self) -> None:
        """Run training for the specified number of epochs and log results."""
        # print training start
        self.logger.metric_fit({"trainer/algorithms": [str(algo) for algo in self.state.algorithms]})

        if self._compute_training_metrics:
            log.warn('Computing model evaluation metrics during training.'
                     ' This doubles the number of forward passes and may lead'
                     ' to a throughput degradation.')
            train_metrics = self._original_model.metrics(train=True)
            if isinstance(train_metrics, Metric):
                # Forcing metrics to be a MetricCollection simplifies logging results
                train_metrics = MetricCollection([train_metrics])

            train_metrics = self._ensure_metrics_device_and_dtype(train_metrics)
        else:
            train_metrics = None

        self.engine.run_event(Event.FIT_START)

        self.state.scaler = ClosureGradScaler() if self._use_closures() else GradScaler()
        use_grad_scaling = self._use_grad_scaling(self.state.precision, self.state.scaler)

        self._spin_dataloaders()

        if self.state.timer.batch_in_epoch == 0 and self._checkpoint_loader:
            # only restore the rng state here if the step in the current epoch is zero.
            self._checkpoint_loader.restore_checkpoint_rng_state(self._device)

        while self.state.timer < self.state.max_duration:
            try:
                self.state.model.train()

                if self.state.timer.batch_in_epoch == 0:
                    self.engine.run_event(Event.EPOCH_START)
                    self.logger.metric_epoch({"epoch": int(self.state.timer.epoch)})

                if isinstance(self.state.train_dataloader.sampler, torch.utils.data.DistributedSampler):
                    self.state.train_dataloader.sampler.set_epoch(int(self.state.timer.epoch))

                for batch_idx, self.state.batch in enumerate(
                        itertools.islice(self.state.train_dataloader, self.state.steps_per_epoch)):

                    # if resuming, skip dataloader forward to the minibatch index
                    if batch_idx < self.state.timer.batch_in_epoch:
                        if self._checkpoint_loader:
                            self._checkpoint_loader.restore_checkpoint_rng_state(self._device)
                        continue

                    self.state.batch = self._device.batch_to_device(self.state.batch)
                    self.state.batch = self._train_data_spec.device_transforms(self.state.batch)
                    self.state.batch_num_samples = self._train_data_spec.get_num_samples_in_batch(self.state.batch)
                    self.state.batch_num_tokens = self._train_data_spec.get_num_tokens_in_batch(self.state.batch)

                    if self.deepspeed_enabled:
                        self.state.batch = _fix_batch_precision_for_deepspeed(self.state.batch, self.state.precision)

                    # Compute metrics on the training set
                    if self._compute_training_metrics:
                        assert train_metrics is not None
<<<<<<< HEAD
                        self._compute_metrics(train_metrics)
=======
                        self.state.model.eval()
                        with torch.no_grad():
                            for eval_microbatch in self._train_data_spec.split_batch(
                                    self.state.batch, self.state.grad_accum):
                                # TODO: Detect if self.run_event(Event.AFTER_DATALOADER) changes the training
                                # data and if so print a warning that metrics may return unexpected results
                                outputs, targets = self._original_model.validate(eval_microbatch)
                                train_metrics.update(outputs, targets)
>>>>>>> bac31b80

                    self.state.model.train()

                    self.engine.run_event(Event.AFTER_DATALOADER)

                    num_samples_in_batch = self._device.tensor_to_device(
                        torch.tensor([self.state.batch_num_samples], dtype=torch.int))
                    num_tokens_in_batch = self._device.tensor_to_device(
<<<<<<< HEAD
                        torch.tensor([state.batch_num_tokens], dtype=torch.int))
                    grad_accum = self._device.tensor_to_device(torch.tensor([state.grad_accum], dtype=torch.int))
=======
                        torch.tensor([self.state.batch_num_tokens], dtype=torch.int))
>>>>>>> bac31b80
                    dist.all_reduce(num_samples_in_batch, reduce_operation="SUM")
                    dist.all_reduce(num_tokens_in_batch, reduce_operation="SUM")
                    dist.all_reduce(grad_accum, reduce_operation="MAX")
                    state.grad_accum = int(grad_accum.item())

                    self.engine.run_event(Event.BATCH_START)
                    self.logger.metric_batch({
                        "trainer/global_step": int(self.state.timer.batch),
                        "trainer/batch_idx": self.state.timer.batch_in_epoch.value,
                    })
<<<<<<< HEAD

                    total_loss = self._train_and_compute_loss(use_grad_scaling)
=======
                    total_loss = None
                    microbatches = self._train_data_spec.split_batch(self.state.batch, self.state.grad_accum)
                    if self.deepspeed_enabled:
                        total_loss = self._train_batch(microbatches)
                    elif self._use_closures():
                        for optimizer in self.state.optimizers:
                            if use_grad_scaling:
                                total_loss = self.state.scaler.step(
                                    optimizer, closure=lambda **kwargs: self._train_batch(microbatches, **kwargs))
                            else:
                                total_loss = optimizer.step(
                                    closure=lambda **kwargs: self._train_batch(microbatches, **kwargs).item())
                    else:
                        total_loss = self._train_batch(microbatches)
                        for optimizer in self.state.optimizers:
                            if use_grad_scaling:
                                self.state.scaler.step(optimizer)
                            else:
                                optimizer.step()
>>>>>>> bac31b80

                    if use_grad_scaling:
                        self.state.scaler.update()

                    if total_loss is not None:
                        if not isinstance(total_loss, torch.Tensor):
                            total_loss = self._device.tensor_to_device(torch.tensor([total_loss]))

                        # total_loss can be None if gradient scaling failed
                        dist.all_reduce(total_loss, reduce_operation="SUM")
                        full_loss = total_loss.cpu().item()
                        self.logger.metric_batch({'loss/train': full_loss / dist.get_world_size()})

                    if self._compute_training_metrics:
                        assert train_metrics is not None
                        self._compute_and_log_metrics(train_metrics, is_train=True, is_batch=True)

                    self.state.timer.on_batch_complete(
                        samples=int(num_samples_in_batch.item()),
                        tokens=int(num_tokens_in_batch.item()),
                    )

                    if self._step_schedulers_every_batch:
                        for scheduler in self.state.schedulers:
                            scheduler.step()

                    self.engine.run_event(Event.BATCH_END)

                    if self._validate_every_n_batches > 0 and int(
                            self.state.timer.batch) % self._validate_every_n_batches == 0:
                        self.eval(is_batch=True)

                    if self._checkpoint_saver and self._checkpoint_saver.should_checkpoint(state=self.state,
                                                                                           event=Event.BATCH_END):
                        self._checkpoint_saver.save_checkpoint(state=self.state, seed=self._seed, device=self._device)

                    if self.state.timer >= self.state.max_duration:
                        # If max_duration is specified in batches, samples, or tokens, and
                        # and the max_duration is reached mid-epoch, then break out of the dataloader
                        # to finish the epoch early and finish training.
                        break

            except BreakEpochException:
                log.info(f'Skipping the rest of Epoch {int(self.state.timer.epoch)}')

            self.state.timer.on_epoch_complete()

            if not self._step_schedulers_every_batch:
                for scheduler in self.state.schedulers:
                    scheduler.step()

            self.engine.run_event(Event.EPOCH_END)

            if self._validate_every_n_epochs > 0 and int(self.state.timer.epoch) % self._validate_every_n_epochs == 0:
                self.eval(is_batch=False)

            if self._checkpoint_saver and self._checkpoint_saver.should_checkpoint(state=self.state,
                                                                                   event=Event.EPOCH_END):
                self._checkpoint_saver.save_checkpoint(state=self.state, seed=self._seed, device=self._device)

    def _handle_cuda_oom(self, e: RuntimeError):
        """Handles CUDA Out of Memory and rescales if using adaptive grad_accum."""
        if self.adaptive_grad_accum and "CUDA out of memory" in str(e):
            # Raise runtime error if training 1 sample at a time still resulted in CUDA out of memory
            if self.state.grad_accum == self.state.batch_num_samples:
                raise RuntimeError("CUDA out of memory. Train loop failed with an internal microbatch of size 1")
            else:
                self.state.grad_accum = min(2 * self.state.grad_accum, self.state.batch_num_samples)
                self.logger.metric_batch({'trainer/grad_accum': self.state.grad_accum})
        else:
            # If not CUDA out of memory, raise exception to user. Note that this
            # truncates the call stack back only to this newly raised error
            raise e

    def _compute_metrics(self, train_metrics: MetricCollection):
        """Compute training metrics. Adaptively change microbatch size if enabled to maximize GPU usage.

        Args:
            train_metrics (MetricCollection): Existing train metrics
        """
        rerun = True
        while rerun:
            try:
                self.state.model.eval()
                with torch.no_grad():
                    # Store results so we only update train_metrics if all batches are processed without OOM
                    results = []
                    for eval_microbatch in self._train_data_spec.split_batch(self.state.batch, self.state.grad_accum):
                        # TODO: Detect if self.run_event(Event.AFTER_DATALOADER) changes the training
                        # data and if so print a warning that metrics may return unexpected results
                        outputs, targets = self._original_model.validate(eval_microbatch)
                        results.append((outputs, targets))
                    for outputs, targets in results:
                        train_metrics.update(outputs, targets)
                rerun = False
            except RuntimeError as e:
                self._handle_cuda_oom(e)

    def _train_and_compute_loss(self, use_grad_scaling: bool):
        """Compute loss by training on a full batch of data. Adaptively change microbatch size if enabled to maximize
        GPU usage.

        Args:
            use_grad_scaling (bool): Enables gradient scaling
        """
        rerun = True
        while rerun:
            try:
                assert self.state.scaler is not None
                total_loss = None
                microbatches = self._train_data_spec.split_batch(self.state.batch, self.state.grad_accum)
                if self.deepspeed_enabled:
                    total_loss = self._train_batch(microbatches)
                elif self._use_closures():
                    for optimizer in self.state.optimizers:
                        if use_grad_scaling:
                            total_loss = self.state.scaler.step(
                                optimizer, closure=lambda **kwargs: self._train_batch(microbatches, **kwargs))
                        else:
                            total_loss = optimizer.step(
                                closure=lambda **kwargs: self._train_batch(microbatches, **kwargs).item())
                else:
                    total_loss = self._train_batch(microbatches)
                    for optimizer in self.state.optimizers:
                        if use_grad_scaling:
                            self.state.scaler.step(optimizer)
                        else:
                            optimizer.step()
                rerun = False
                return total_loss
            except RuntimeError as e:
                self._handle_cuda_oom(e)

    def _train_batch(self, microbatches: Sequence[Batch], ddp_sync: bool = True):
        """Run training on a full batch of data.

        Args:
            microbatches (Sequence[Batch]): The microbatches which make up the batch.
            ddp_sync (bool): True to sync gradients between devices on every backwards
                pass and False to only sync gradients after each device has finished
                computing a gradient on it's entire set of microbatches. (default: ``True``)
        """
        if ddp_sync or not isinstance(self.state.model, DistributedDataParallel):
            context = contextlib.nullcontext
        else:
            context = cast(Callable[[], ContextManager], self.state.model.no_sync)

        with context():
            return self._train_batch_inner(microbatches)

    def _train_batch_inner(self, microbatches: Sequence[Batch]):
        """Iterate over microbatches and compute the loss that will be used to step the optimizer."""
        self.engine.run_event(Event.BEFORE_TRAIN_BATCH)

        assert self.state.optimizers is not None
        assert self.state.scaler is not None

        use_grad_scaling = self._use_grad_scaling(self.state.precision, self.state.scaler)

        if not self.deepspeed_enabled:
            for optimizer in self.state.optimizers:
                optimizer.zero_grad()

        # tracker for gradient accumulation
        total_loss = self._device.tensor_to_device(torch.zeros(size=(1,)))
        current_batch_size = sum([self._train_data_spec.get_num_samples_in_batch(batch) for batch in microbatches])

<<<<<<< HEAD
        for microbatch_idx, state.batch in enumerate(microbatches):
            microbatch_num_samples = self._train_data_spec.get_num_samples_in_batch(state.batch)
=======
        for microbatch_idx, self.state.batch in enumerate(microbatches):
            self.state.batch_num_tokens = self._train_data_spec.get_num_tokens_in_batch(self.state.batch)
            self.state.batch_num_samples = self._train_data_spec.get_num_samples_in_batch(self.state.batch)
>>>>>>> bac31b80
            is_final_microbatch = microbatch_idx + 1 == len(microbatches)
            sync_context = contextlib.nullcontext() if self.deepspeed_enabled else _ddp_sync_context(
                self.state, is_final_microbatch, self._ddp_sync_strategy)
            with sync_context:
                # forward pass
                self.engine.run_event(Event.BEFORE_FORWARD)

                with self.state.precision_context:
                    self.state.outputs = self.state.model.forward(self.state.batch)

                self.engine.run_event(Event.AFTER_FORWARD)

                # loss
                self.engine.run_event(Event.BEFORE_LOSS)

                with self.state.precision_context:
                    self.state.loss = self._original_model.loss(self.state.outputs, self.state.batch)

                # We always want to scale loss by the grad_accum before the backwards pass and
                # also for sake of metrics. Complicating matters, the DeepSpeed engine does its
                # own scaling when we call `.backward`, but this isn't in place so we still need
                # to scale for sake of metrics after the `.backward` call.

                # Loss is added to losses with clone to not scale the loss for the step printout
                # Likely need to look into the performance impact
                if not self.deepspeed_enabled:
<<<<<<< HEAD
                    for loss in ensure_tuple(state.loss):
                        loss.mul_(microbatch_num_samples / current_batch_size)
=======
                    for loss in ensure_tuple(self.state.loss):
                        loss.mul_(self.state.batch_num_samples / current_batch_size)
>>>>>>> bac31b80
                        total_loss += loss.detach().clone()

                assert self.state.loss is not None
                self.engine.run_event(Event.AFTER_LOSS)

                # backward
                self.engine.run_event(Event.BEFORE_BACKWARD)

                if use_grad_scaling:
                    self.state.loss = self.state.scaler.scale(self.state.loss)

                if self.deepspeed_enabled:
                    cast("deepspeed.DeepSpeedEngine", self.state.model).backward(self.state.loss)

                    # This is the same loss scaling and reporting we skipped earlier.
<<<<<<< HEAD
                    for loss in ensure_tuple(state.loss):
                        loss.mul_(microbatch_num_samples / current_batch_size)
=======
                    for loss in ensure_tuple(self.state.loss):
                        loss.mul_(self.state.batch_num_samples / current_batch_size)
>>>>>>> bac31b80
                        total_loss += loss.detach().clone()
                else:
                    for loss in ensure_tuple(self.state.loss):
                        loss.backward(create_graph=self._backwards_create_graph)

                self.engine.run_event(Event.AFTER_BACKWARD)

            if self.deepspeed_enabled:
                cast("deepspeed.DeepSpeedEngine", self.state.model).step()

        # Unscale gradients before `Event.AFTER_TRAIN_BATCH`
        if use_grad_scaling:
            for optimizer in ensure_tuple(self.state.optimizers):
                self.state.scaler.unscale_(optimizer)

        # clip gradients if the magnitude is too large
        if not self.deepspeed_enabled and self._grad_clip_norm is not None:
            torch.nn.utils.clip_grad_norm_(
                parameters=self.state.model.parameters(),
                max_norm=self._grad_clip_norm,
            )

        self.engine.run_event(Event.AFTER_TRAIN_BATCH)

        return total_loss

    def eval(self, is_batch: bool):
        """Evaluate the model on the provided evaluation data and log appropriate metrics.

        Args:
            is_batch (bool): True to log metrics with ``LogLevel.BATCH``
                and False to log metrics with ``LogLevel.EPOCH``.
        """
        restore_model_train = self.state.model.training

        self.state.model.eval()
        with torch.no_grad():

            self.engine.run_event(Event.EVAL_START)

            for evaluator in self.state.evaluators:
                dataloader = evaluator.dataloader.dataloader
                metrics = self._ensure_metrics_device_and_dtype(evaluator.metrics)
                if isinstance(dataloader.sampler, torch.utils.data.DistributedSampler):
                    # The distributed sampler uses `set_epoch` to set the random seed
                    # Because evaluation can run on each batch, we use the batch to seed the sampler
                    # so each evaluation will get a proper shuffle.
                    # The epoch provided to `set_epoch` need not be sequential, so this is fine.
                    dataloader.sampler.set_epoch(int(self.state.timer.batch))

                for self.state.batch in itertools.islice(dataloader, self._eval_subset_num_batches):
                    self.state.batch = self._device.batch_to_device(self.state.batch)
                    if evaluator.dataloader.device_transforms:
                        self.state.batch = evaluator.dataloader.device_transforms(self.state.batch)
                    self.state.batch_num_samples = evaluator.dataloader.get_num_samples_in_batch(self.state.batch)
                    self.state.batch_num_tokens = evaluator.dataloader.get_num_tokens_in_batch(self.state.batch)

                    if self.deepspeed_enabled:
                        self.state.batch = _fix_batch_precision_for_deepspeed(self.state.batch, self.state.precision)

                    self.engine.run_event(Event.EVAL_BATCH_START)

                    self.engine.run_event(Event.EVAL_BEFORE_FORWARD)
                    self.state.outputs, targets = self._original_model.validate(self.state.batch)
                    self.engine.run_event(Event.EVAL_AFTER_FORWARD)

                    metrics.update(self.state.outputs, targets)

                    self.engine.run_event(Event.EVAL_BATCH_END)

                self._compute_and_log_metrics(metrics, is_train=False, is_batch=is_batch, logging_label=evaluator.label)

            self.engine.run_event(Event.EVAL_END)

        if restore_model_train:
            self.state.model.train()

    def _use_grad_scaling(self, precision: Union[str, Precision], scaler: Optional[GradScaler]) -> bool:
        """Determines based on precision when to use grad scaling.

        By default, the pytorch GradScaler is a no-op if running on
        unsupported hardware. Here we raise a RuntimeError instead.

        Args:
            precision (Precision): Numerical precision, based on the Precision Enum.
            scaler (GradScaler): Used to make sure that the scaler is enabled when
            using grad scaling.

        Raises:
            RuntimeError:
                Occurs when attempting to use grad scaling without the scaler
                enabled. Likely due to hardware not supporting the provided precision.
        """
        if self.deepspeed_enabled:
            return False

        precision = Precision(precision)
        use_grad_scaling = precision == Precision.AMP

        if use_grad_scaling and (scaler is None or not scaler.is_enabled()):
            raise RuntimeError(f'Attempting to use grad scaling with {precision}, but scaler is not enabled.'
                               f'Potentially your hardware does not support Precision {precision}.')
        return use_grad_scaling

    def _use_closures(self) -> bool:
        """Determines based on precision and optimizers whether to use closures.

        We default to using closures unless AMP is enabled, in which case we only allow closures when using optimizers
        with the _step_supports_amp_closure flag.
        """
        if self.deepspeed_enabled:
            return False

        if self.state.precision != Precision.AMP:
            return True

        if self.state.optimizers is None:
            raise RuntimeError("state.optimizers must be set before `_use_closures` can be determined")

        return all(
            getattr(optimizer, "_step_supports_amp_closure", False)
            for optimizer in ensure_tuple(self.state.optimizers))<|MERGE_RESOLUTION|>--- conflicted
+++ resolved
@@ -910,18 +910,7 @@
                     # Compute metrics on the training set
                     if self._compute_training_metrics:
                         assert train_metrics is not None
-<<<<<<< HEAD
                         self._compute_metrics(train_metrics)
-=======
-                        self.state.model.eval()
-                        with torch.no_grad():
-                            for eval_microbatch in self._train_data_spec.split_batch(
-                                    self.state.batch, self.state.grad_accum):
-                                # TODO: Detect if self.run_event(Event.AFTER_DATALOADER) changes the training
-                                # data and if so print a warning that metrics may return unexpected results
-                                outputs, targets = self._original_model.validate(eval_microbatch)
-                                train_metrics.update(outputs, targets)
->>>>>>> bac31b80
 
                     self.state.model.train()
 
@@ -930,46 +919,20 @@
                     num_samples_in_batch = self._device.tensor_to_device(
                         torch.tensor([self.state.batch_num_samples], dtype=torch.int))
                     num_tokens_in_batch = self._device.tensor_to_device(
-<<<<<<< HEAD
-                        torch.tensor([state.batch_num_tokens], dtype=torch.int))
-                    grad_accum = self._device.tensor_to_device(torch.tensor([state.grad_accum], dtype=torch.int))
-=======
                         torch.tensor([self.state.batch_num_tokens], dtype=torch.int))
->>>>>>> bac31b80
+                    grad_accum = self._device.tensor_to_device(torch.tensor([self.state.grad_accum], dtype=torch.int))
                     dist.all_reduce(num_samples_in_batch, reduce_operation="SUM")
                     dist.all_reduce(num_tokens_in_batch, reduce_operation="SUM")
                     dist.all_reduce(grad_accum, reduce_operation="MAX")
-                    state.grad_accum = int(grad_accum.item())
+                    self.state.grad_accum = int(grad_accum.item())
 
                     self.engine.run_event(Event.BATCH_START)
                     self.logger.metric_batch({
                         "trainer/global_step": int(self.state.timer.batch),
                         "trainer/batch_idx": self.state.timer.batch_in_epoch.value,
                     })
-<<<<<<< HEAD
 
                     total_loss = self._train_and_compute_loss(use_grad_scaling)
-=======
-                    total_loss = None
-                    microbatches = self._train_data_spec.split_batch(self.state.batch, self.state.grad_accum)
-                    if self.deepspeed_enabled:
-                        total_loss = self._train_batch(microbatches)
-                    elif self._use_closures():
-                        for optimizer in self.state.optimizers:
-                            if use_grad_scaling:
-                                total_loss = self.state.scaler.step(
-                                    optimizer, closure=lambda **kwargs: self._train_batch(microbatches, **kwargs))
-                            else:
-                                total_loss = optimizer.step(
-                                    closure=lambda **kwargs: self._train_batch(microbatches, **kwargs).item())
-                    else:
-                        total_loss = self._train_batch(microbatches)
-                        for optimizer in self.state.optimizers:
-                            if use_grad_scaling:
-                                self.state.scaler.step(optimizer)
-                            else:
-                                optimizer.step()
->>>>>>> bac31b80
 
                     if use_grad_scaling:
                         self.state.scaler.update()
@@ -1137,14 +1100,8 @@
         total_loss = self._device.tensor_to_device(torch.zeros(size=(1,)))
         current_batch_size = sum([self._train_data_spec.get_num_samples_in_batch(batch) for batch in microbatches])
 
-<<<<<<< HEAD
-        for microbatch_idx, state.batch in enumerate(microbatches):
-            microbatch_num_samples = self._train_data_spec.get_num_samples_in_batch(state.batch)
-=======
         for microbatch_idx, self.state.batch in enumerate(microbatches):
-            self.state.batch_num_tokens = self._train_data_spec.get_num_tokens_in_batch(self.state.batch)
-            self.state.batch_num_samples = self._train_data_spec.get_num_samples_in_batch(self.state.batch)
->>>>>>> bac31b80
+            microbatch_num_samples = self._train_data_spec.get_num_samples_in_batch(self.state.batch)
             is_final_microbatch = microbatch_idx + 1 == len(microbatches)
             sync_context = contextlib.nullcontext() if self.deepspeed_enabled else _ddp_sync_context(
                 self.state, is_final_microbatch, self._ddp_sync_strategy)
@@ -1171,13 +1128,8 @@
                 # Loss is added to losses with clone to not scale the loss for the step printout
                 # Likely need to look into the performance impact
                 if not self.deepspeed_enabled:
-<<<<<<< HEAD
-                    for loss in ensure_tuple(state.loss):
+                    for loss in ensure_tuple(self.state.loss):
                         loss.mul_(microbatch_num_samples / current_batch_size)
-=======
-                    for loss in ensure_tuple(self.state.loss):
-                        loss.mul_(self.state.batch_num_samples / current_batch_size)
->>>>>>> bac31b80
                         total_loss += loss.detach().clone()
 
                 assert self.state.loss is not None
@@ -1193,13 +1145,8 @@
                     cast("deepspeed.DeepSpeedEngine", self.state.model).backward(self.state.loss)
 
                     # This is the same loss scaling and reporting we skipped earlier.
-<<<<<<< HEAD
-                    for loss in ensure_tuple(state.loss):
+                    for loss in ensure_tuple(self.state.loss):
                         loss.mul_(microbatch_num_samples / current_batch_size)
-=======
-                    for loss in ensure_tuple(self.state.loss):
-                        loss.mul_(self.state.batch_num_samples / current_batch_size)
->>>>>>> bac31b80
                         total_loss += loss.detach().clone()
                 else:
                     for loss in ensure_tuple(self.state.loss):
